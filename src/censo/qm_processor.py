"""
Contains QmProc base class,
Additionally contains functions which should be present irrespective of the QM
code. (xTB always available)
"""

import json
import os
import signal
import subprocess
from time import perf_counter
from collections.abc import Callable

from .datastructure import ParallelJob
from .params import (
    ENVIRON,
    CODING,
    rot_sym_num,
    PLENGTH,
    DIGILEN,
    WARNLEN,
)
from .utilities import print, frange
from .logging import setup_logger

logger = setup_logger(__name__)


def handle_sigterm(signum, frame, sub):
    logger.critical(
        f"{f'worker{os.getpid()}:':{WARNLEN}}Received SIGTERM. Terminating."
    )
    sub.send_signal(signal.SIGTERM)


class QmProc:
    """
    QmProc base class
    """

    _progname = "generic"

    _paths = {
        "orcapath": "",
        "orcaversion": "",
        "xtbpath": "",
        "crestpath": "",
        "cefinepath": "",
        "cosmorssetup": "",
        "cosmothermpath": "",
        "dbpath": "",
        "cosmothermversion": "",
        "mpshiftpath": "",
        "escfpath": "",
    }

    _req_settings_xtb = {
        "xtb_sp": [
            "gfnv",
        ],
        "xtb_gsolv": [
            # no special requirements
        ],
        "xtb_rrho": [
            "gfnv",
        ],
    }

    @classmethod
    def print_paths(cls) -> None:
        """
        Print out the paths of all external QM programs.
        """
        # Create an empty list to store the lines of the output.
        lines = []

        # Append a separator line to the output.
        lines.append("\n" + "".ljust(PLENGTH, "-") + "\n")

        # Append the title of the section to the output, centered.
        lines.append("PATHS of external QM programs".center(PLENGTH, " ") + "\n")

        # Append a separator line to the output.
        lines.append("".ljust(PLENGTH, "-") + "\n")

        # Iterate over each program and its path in the settings.
        for program, path in cls._paths.items():
            # Append a line with the program and its path to the output.
            lines.append(f"{program}:".ljust(DIGILEN, " ") + f"{path}\n")

        # Print each line of the output.
        for line in lines:
            print(line)

    def __init__(self, workdir: str):
        # dict to map the jobtypes to their respective methods
        self._jobtypes: dict[str, Callable] = {
            "xtb_sp": self._xtb_sp,
            "xtb_gsolv": self._xtb_gsolv,
            "xtb_rrho": self._xtb_rrho,
        }

        self.workdir = workdir

    def run(self, job: ParallelJob) -> ParallelJob:
        """
        Run methods depending on jobtype.
        DO NOT OVERRIDE OR OVERLOAD! this will break e.g. censo.parallel.execute

        Args:
            job (ParallelJob): job to run

        Returns:
            job (ParallelJob): job with results
        """
        logger.debug(f"{f'worker{os.getpid()}:':{WARNLEN}}Running on {job.omp} cores.")
        # jobtype is basically an ordered (!!!) (important e.g. if sp is required before the next step)
        # list containing the types of computations to do
        if not all(t in self._jobtypes.keys() for t in job.jobtype):
            raise RuntimeError(
<<<<<<< HEAD
                f"At least one jobtype of {job.jobtype} is not available for "
                + f"{self.__class__.__name__}.\nAvailable "
=======
                f"At least one jobtype of {job.jobtype} is not available for {self.__class__.__name__}.\nAvailable "
>>>>>>> c441619f
                + f"jobtypes are: {list(self._jobtypes.keys())}"
            )

        # run all the computations
        for j in job.jobtype:
            # Create jobdir
            jobdir = self._create_jobdir(job.conf.name, j)

            # Time execution
            start = perf_counter()

            logger.info(
                f"{f'worker{os.getpid()}:':{WARNLEN}}Running "
                + f"{j} calculation in {jobdir}."
            )
            print(f"Running {j} calculation for {job.conf.name}.")
            job.results[j], job.meta[j] = self._jobtypes[j](job, jobdir)

            # Copy mo path if possible to be used for further calculations
            # (processors grab the mo path from the 'mo_path' key that is always present in the meta dict)
            if job.meta[j].get("mo_path", None) is not None:
                job.meta["mo_path"] = job.meta[j]["mo_path"]

            end = perf_counter()

            job.meta[j]["time"] = end - start

            # if a calculation failed all following calculations will not be executed
            if not job.meta[j]["success"]:
                for j2 in job.jobtype[job.jobtype.index(j) + 1 :]:
                    job.results[j2] = None
                    job.meta[j2]["success"] = False
                    job.meta[j2]["error"] = "Previous calculation failed"
                break

        job.meta["total_time"] = sum(
            job.meta[j]["time"]
            for j in job.jobtype
            if job.meta[j]["error"] != "Previous calculation failed"
        )

        # returns modified job object with result dict e.g.: {"sp": ..., "gsolv": ..., etc.}
        return job

    def _make_call(
        self, prog: str, call: list, outputpath: str, jobdir: str
    ) -> tuple[int, str]:
        """
        Make a call to an external program and write output into outputfile.

        Args:
            prog (str): program to call
            call (list): list containing the call args to the external program
            outputpath (str): path to the outputfile
            jobdir (str): path to the jobdir

        Returns:
            returncode (int): returncode of the external program
        """
        # make sure program path is not empty
        if prog != "tm":
            pathmap = {
                "xtb": "xtbpath",
                "orca": "orcapath",
            }
            try:
                assert self._paths[pathmap[prog]].strip() != ""
                # NOTE: turbomole does not need this step since you can just call a binary w/o path
                # Also the binaries are called differently for different purposes
                # (e.g. ridft for single-points, but not for NMR, instead the binary names are passed in the call)
                call.insert(0, self._paths[pathmap[prog]])
            except AssertionError as exc:
                raise AssertionError(
                    f"Path for {prog} not found. Please set up {pathmap[prog]} in the rcfile."
                ) from exc

        # call external program and write output into outputfile
        with open(outputpath, "w", newline=None) as outputfile:
            logger.debug(f"{f'worker{os.getpid()}:':{WARNLEN}}Running {call}...")

            # create subprocess for external program
            sub = subprocess.Popen(
                call,
                shell=False,
                text=True,
                stdin=None,
                stderr=subprocess.PIPE,
                cwd=jobdir,
                stdout=outputfile,
                env=ENVIRON,
            )

            logger.debug(
                f"{f'worker{os.getpid()}:':{WARNLEN}}Started (PID: {sub.pid})."
            )

            # make sure to send SIGTERM to subprocess if program is quit
            signal.signal(
                signal.SIGTERM, lambda signum, frame: handle_sigterm(signum, frame, sub)
            )

            # wait for process to finish
            _, errors = sub.communicate()
            returncode = sub.returncode

            logger.debug(f"{f'worker{os.getpid()}:':{WARNLEN}}Done.")

        return returncode, errors

    def _create_jobdir(self, confname: str, job: str) -> str:
        """
        Creates a subdir in confdir for the job.
        """

        jobdir = os.path.join(self.workdir, confname, job)
        try:
            # Create the directory
            os.makedirs(jobdir)
        except FileExistsError:
            # logger.warning(
            #    f"{f'worker{os.getpid()}:':{WARNLEN}}Jobdir {jobdir} already exists!"
            #    " Files will be overwritten."
            # )
            pass

        return jobdir

    @staticmethod
    def _get_sym_num(sym=None, linear=None):
        """Get rotational symmetry number from Schoenfließ symbol"""
        if sym is None:
            sym = "c1"
        if linear is None:
            linear = False
        symnum = 1
        if linear and "c" in sym.lower()[0]:
            symnum = 1
            return symnum
        elif linear and "d" in sym.lower()[0]:
            symnum = 2
            return symnum
        for key in rot_sym_num.keys():
            if key in sym.lower():
                symnum = rot_sym_num.get(key, 1)
                break
        return symnum

    def _xtb_sp(
        self,
        job: ParallelJob,
        jobdir: str,
        filename: str = "xtb_sp",
        no_solv: bool = False,
    ) -> tuple[dict[str, float | None], dict[str, any]]:
        """
        Calculates the single-point energy with GFNn-xTB or GFN-FF.

        Args:
            job (ParallelJob): job to run
            jobdir (str): path to the jobdir
            filename (str, optional): filename to use for the coord file. Defaults to "xtb_sp".
            no_solv (bool, optional): whether to run the sp in gas-phase. Defaults to False.

        Returns:
            result (dict[str, float | None]): result of the sp calculation
            meta (dict[str, any]): metadata about the job

        result = {
            "energy": None,
        }
        """
        # set results
        result = {
            "energy": None,
        }

        # set metadata
        meta = {
            "success": None,
            "error": None,
        }

        # set in/out path
        inputpath = os.path.join(jobdir, f"{filename}.coord")
        outputpath = os.path.join(jobdir, f"{filename}.out")
        xcontrolname = "xtb_sp-xcontrol-inp"

        # cleanup
        files = [
            "xtbrestart",
            "xtbtopo.mol",
            xcontrolname,
            "wbo",
            "charges",
            "gfnff_topo",
            f"{filename}.out",
        ]

        # remove potentially preexisting files to avoid confusion
        for file in files:
            if os.path.isfile(os.path.join(jobdir, file)):
                os.remove(os.path.join(jobdir, file))

        # generate coord file for xtb
        with open(inputpath, "w", newline=None) as file:
            file.writelines(job.conf.tocoord())

        # setup call for xtb single-point
        call = [
            f"{filename}.coord",
            "--" + job.prepinfo["xtb_sp"]["gfnv"],
            "--sp",
            "--chrg",
            f"{job.prepinfo['charge']}",
            "--norestart",
            "--parallel",
            f"{job.omp}",
        ]

        # add solvent to xtb call if not a gas-phase sp
        # (set either through run settings or by call kwarg e.g. for _xtb_gsolv)
        # NOTE on solvents_dict (or rather censo_solvents.json):
        # [0] is the normal name of the solvent, if it is available, [1] is the replacement
        if not (job.prepinfo["general"].get("gas-phase", False) or no_solv):
            call.extend(
                [
                    "--" + job.prepinfo["general"]["sm_rrho"],
                    job.prepinfo["xtb_sp"]["solvent_key_xtb"],
                    "reference",
                    "-I",
                    xcontrolname,
                ]
            )

            # set gbsa grid
            with open(os.path.join(jobdir, xcontrolname), "w", newline=None) as xcout:
                xcout.write("$gbsa\n")
                xcout.write("  gbsagrid=tight\n")
                xcout.write("$end\n")

        # call xtb
        returncode, errors = self._make_call("xtb", call, outputpath, jobdir)

        # if returncode != 0 then some error happened in xtb
        # TODO - returncodes
        if returncode != 0:
            meta["success"] = False
            meta["error"] = "unknown_error"
            logger.warning(f"Job for {job.conf.name} failed. Stderr output:\n{errors}")
            return result, meta

        # read energy from outputfile
        with open(outputpath, "r", encoding=CODING, newline=None) as outputfile:
            for line in outputfile.readlines():
                if "| TOTAL ENERGY" in line:
                    result["energy"] = float(line.split()[3])
                    meta["success"] = True
                # TODO - important - what to do if calculation not converged?

        # FIXME - right now the case meta["success"] = None might appear if "TOTAL ENERGY" is not found in outputfile
        return result, meta

    def _xtb_gsolv(
        self, job: ParallelJob, jobdir: str
    ) -> tuple[dict[str, float | None], dict[str, any]]:
        """
        Calculate additive GBSA or ALPB solvation using GFNn-xTB or GFN-FF.

        Args:
            job (ParallelJob): job to run
            jobdir (str): path to the jobdir

        Returns:
            result (dict[str, any]): result of the gsolv calculation

        result = {
            "gsolv": None,
            "energy_xtb_gas": None,
            "energy_xtb_solv": None,
        }
        """
        # what is returned in the end
        result = {
            "gsolv": None,
            "energy_xtb_gas": None,
            "energy_xtb_solv": None,
        }

        meta = {
            "success": None,
            "error": None,
        }

        # run gas-phase GFN single-point
        spres, spmeta = self._xtb_sp(job, jobdir, filename="gas", no_solv=True)
        if spmeta["success"]:
            result["energy_xtb_gas"] = spres["energy"]
        else:
            meta["success"] = False
            meta["error"] = spmeta["error"]
            return result, meta

        # run single-point in solution:
        # ''reference'' corresponds to 1\;bar of ideal gas and 1\;mol/L of liquid
        #   solution at infinite dilution,
        spres, spmeta = self._xtb_sp(job, jobdir, filename="solv")
        if spmeta["success"]:
            result["energy_xtb_solv"] = spres["energy"]
        else:
            meta["success"] = False
            meta["error"] = spmeta["error"]
            return result, meta

        # only reached if both gas-phase and solvated sp succeeded
        result["gsolv"] = result["energy_xtb_solv"] - result["energy_xtb_gas"]
        meta["success"] = True

        return result, meta

    # TODO - break this down
    def _xtb_rrho(
        self, job: ParallelJob, jobdir: str, filename: str = "xtb_rrho"
    ) -> tuple[dict[str, any], dict[str, any]]:
        """
        Calculates the mRRHO contribution to the free enthalpy of a conformer with GFNn-xTB/GFN-FF.

        Args:
            job (ParallelJob): job to run
            jobdir (str): path to the jobdir
            filename (str, optional): filename to use for the coord file. Defaults to "xtb_rrho".

        Returns:
            result (dict[str, any]): result of the rrho calculation

        result = {
            "energy": None, # contains the gibbs energy at given temperature (might be ZPVE if T = 0K)
            "rmsd": None,
            "gibbs": None,
            "enthalpy": None,
            "entropy": None,
            "symmetry": None,
            "symnum": None,
        }
        """
        # what is returned in the end
        result = {
            "energy": None,
            "rmsd": None,
            "gibbs": None,
            "enthalpy": None,
            "entropy": None,
            "symmetry": None,
            "symnum": None,
        }

        meta = {
            "success": None,
            "error": None,
        }

        # set in/out path
        outputpath = os.path.join(jobdir, f"{filename}.out")
        xcontrolname = "rrho-xcontrol-inp"
        xcontrolpath = os.path.join(jobdir, xcontrolname)

        # TODO - is this list complete?
        files = [
            "xtbrestart",
            "xtbtopo.mol",
            xcontrolname,
            "wbo",
            "charges",
            "gfnff_topo",
        ]

        # remove potentially preexisting files to avoid confusion
        for file in files:
            if os.path.isfile(os.path.join(jobdir, file)):
                os.remove(os.path.join(jobdir, file))

        # setup xcontrol
        with open(xcontrolpath, "w", newline=None) as xcout:
            xcout.write("$thermo\n")
            if job.prepinfo["general"]["multitemp"]:
                trange = frange(
                    job.prepinfo["general"]["trange"][0],
                    job.prepinfo["general"]["trange"][1],
                    step=job.prepinfo["general"]["trange"][2],
                )

                # Always append the fixed temperature to the trange so that it is the last value
                # (important since --enso will make xtb give the G(T) value for this temperature)
                trange.append(job.prepinfo["general"]["temperature"])

                # Write trange to the xcontrol file
                xcout.write(f"    temp=" f"{','.join([str(i) for i in trange])}\n")
            else:
                xcout.write(f"    temp={job.prepinfo['general']['temperature']}\n")

            xcout.write(f"    sthr={job.prepinfo['general']['sthr']}\n")

            xcout.write(f"    imagthr={job.prepinfo['general']['imagthr']}\n")

            # TODO - when do you actually want to set the scale manually?
            # don't set scale manually for now
            """ if self.instructions.get("scale", "automatic") != "automatic":
                # for automatic --> is method dependant leave it to xTB e.g. GFNFF has a
                # different scaling factor than GFN2
                xcout.write(f"    scale={self.instructions['scale']}\n") """

            xcout.write("$symmetry\n")
            xcout.write("     maxat=1000\n")
            # always consider symmetry
            # xcout.write("    desy=0.1\n") # taken from xtb defaults
            # xcout.write("    desy=0.0\n")

            # set gbsa grid
            if not job.prepinfo["general"]["gas-phase"]:
                xcout.write("$gbsa\n")
                xcout.write("  gbsagrid=tight\n")

            xcout.write("$end\n")

        if job.prepinfo["general"]["bhess"]:
            # set ohess or bhess
            dohess = "--bhess"
        else:
            dohess = "--ohess"

        # generate coord file for xtb
        with open(os.path.join(jobdir, f"{filename}.coord"), "w", newline=None) as file:
            file.writelines(job.conf.tocoord())

        call = [
            f"{filename}.coord",
            "--" + job.prepinfo["xtb_rrho"]["gfnv"],
            dohess,
            "vtight",
            "--chrg",
            f"{job.prepinfo['charge']}",
            "--enso",
            "--norestart",
            "-I",
            xcontrolname,
            "--parallel",
            f"{job.omp}",
        ]

        # add solvent to xtb call if necessary
        if not job.prepinfo["general"]["gas-phase"]:
            call.extend(
                [
                    "--" + job.prepinfo["general"]["sm_rrho"],
                    job.prepinfo["xtb_rrho"]["solvent_key_xtb"],
                ]
            )

        # if rmsd bias is used (should be defined in censo workdir (cwd)) TODO
        if job.prepinfo["general"]["rmsdbias"]:
            # move one dir up to get to cwd (FIXME)
            cwd = os.path.join(os.path.split(self.workdir)[::-1][1:][::-1])

            call.extend(
                [
                    "--bias-input",
                    os.path.join(cwd, "rmsdpot.xyz"),
                ]
            )

        # call xtb
        returncode, errors = self._make_call("xtb", call, outputpath, jobdir)

        # check if converged:
        if returncode != 0:
            meta["success"] = False
            meta["error"] = "unknown_error"
            logger.warning(f"Job for {job.conf.name} failed. Stderr output:\n{errors}")
            return result, meta

        # read output and store lines
        with open(outputpath, "r", encoding=CODING, newline=None) as outputfile:
            lines = outputfile.readlines()

        if job.prepinfo["general"]["multitemp"]:
            # get gibbs energy, enthalpy and entropy for given temperature range
            trange = frange(
                job.prepinfo["general"]["trange"][0],
                job.prepinfo["general"]["trange"][1],
                step=job.prepinfo["general"]["trange"][2],
            )

            # gibbs energy
            gt = {}

            # enthalpy
            ht = {}

            # Get Gibbs energy and enthalpy
            for line in lines:
                if "T/K" in line:
                    for line2 in lines[lines.index(line) + 2 :]:
                        if "----------------------------------" in line2:
                            break

                        T = float(line2.split()[0])
                        gt[T] = float(line2.split()[4])
                        ht[T] = float(line2.split()[2])

            # rotational entropy
            rotS = {}

            # Get rotational entropy
            entropy_lines = (
                (line, lines[i + 1]) for i, line in enumerate(lines) if "VIB" in line
            )
            for line in entropy_lines:
                T = float(line[0].split()[0])
                rotS[T] = float(line[1].split()[4])

        # Extract symmetry
        result["linear"] = next(
            (
                {"true": True, "false": False}[line.split()[2]]
                for line in lines
                if ":  linear? " in line
            ),
            None,
        )

        # Extract rmsd
        result["rmsd"] = next(
            (
                float(line.split()[3])
                for line in lines
                if "final rmsd / " in line and job.prepinfo["general"]["bhess"]
            ),
            None,
        )

        # check if xtb calculated the temperature range correctly
        if job.prepinfo["general"]["multitemp"] and not (
            len(trange) == len(gt)
            and len(trange) == len(ht)
            and len(trange) == len(rotS)
        ):
            meta["success"] = False
            meta["error"] = "what went wrong in xtb_rrho"
            return result, meta
        elif job.prepinfo["general"]["multitemp"]:
            result["gibbs"] = gt
            result["enthalpy"] = ht
            result["entropy"] = rotS
        else:
            result["gibbs"] = {}
            result["enthalpy"] = {}
            result["entropy"] = {}

        # xtb_enso.json is generated by xtb by using the '--enso' argument *only* when using --bhess or --ohess
        # (when a hessian is calculated)
        # contains output from xtb in json format to be more easily digestible by CENSO
        with open(
            os.path.join(jobdir, "xtb_enso.json"),
            "r",
            encoding=CODING,
            newline=None,
        ) as f:
            data = json.load(f)

        # read number of imaginary frequencies and print warning
        if "number of imags" in data:
            if data["number of imags"] > 0:
                logger.warning(
                    f"Found {data['number of imags']} significant"
                    f" imaginary frequencies for "
                    f"{job.conf.name}."
                )

        # get gibbs energy
        if "G(T)" in data:
            meta["success"] = True

            if job.prepinfo["general"]["temperature"] == 0.0:
                result["energy"] = data.get("ZPVE", 0.0)
<<<<<<< HEAD
                if job.prepinfo["general"]["multitemp"]:
                    result["gibbs"][job.prepinfo["general"]["temperature"]] = data.get(
                        "ZPVE", 0.0
                    )
                    result["enthalpy"][job.prepinfo["general"]["temperature"]] = (
                        data.get("ZPVE", 0.0)
                    )
=======
                result["gibbs"][job.prepinfo["general"]["temperature"]] = data.get(
                    "ZPVE", 0.0
                )
                result["enthalpy"][job.prepinfo["general"]["temperature"]] = data.get(
                    "ZPVE", 0.0
                )
                if not job.prepinfo["general"]["multitemp"]:
>>>>>>> c441619f
                    result["entropy"][
                        job.prepinfo["general"]["temperature"]
                    ] = None  # set this to None for predictability
            else:
                result["energy"] = data.get("G(T)", 0.0)
<<<<<<< HEAD
                if job.prepinfo["general"]["multitemp"]:
                    result["gibbs"][job.prepinfo["general"]["temperature"]] = data.get(
                        "G(T)", 0.0
                    )
=======
                result["gibbs"][job.prepinfo["general"]["temperature"]] = data.get(
                    "G(T)", 0.0
                )
                if not job.prepinfo["general"]["multitemp"]:
>>>>>>> c441619f
                    result["enthalpy"][
                        job.prepinfo["general"]["temperature"]
                    ] = None  # set this to None for predictability
                    result["entropy"][
                        job.prepinfo["general"]["temperature"]
                    ] = None  # set this to None for predictability
<<<<<<< HEAD
                    # FIXME - why though?
=======
>>>>>>> c441619f

            # only determine symmetry if all the needed information is there
            if "point group" and "linear" in data.keys():
                result["symmetry"] = data["point group"]
                result["linear"] = data.get("linear", result["linear"])
            else:
                # could not determine symmetry correctly
                result["symmetry"] = "c1"
                result["linear"] = False

            # calculate symnum
            result["symnum"] = self._get_sym_num(
                sym=result["symmetry"], linear=result["linear"]
            )
        else:
            meta["success"] = False
            meta["error"] = "Could not read xtb_enso.json"

        return result, meta<|MERGE_RESOLUTION|>--- conflicted
+++ resolved
@@ -118,12 +118,8 @@
         # list containing the types of computations to do
         if not all(t in self._jobtypes.keys() for t in job.jobtype):
             raise RuntimeError(
-<<<<<<< HEAD
                 f"At least one jobtype of {job.jobtype} is not available for "
                 + f"{self.__class__.__name__}.\nAvailable "
-=======
-                f"At least one jobtype of {job.jobtype} is not available for {self.__class__.__name__}.\nAvailable "
->>>>>>> c441619f
                 + f"jobtypes are: {list(self._jobtypes.keys())}"
             )
 
@@ -707,15 +703,6 @@
 
             if job.prepinfo["general"]["temperature"] == 0.0:
                 result["energy"] = data.get("ZPVE", 0.0)
-<<<<<<< HEAD
-                if job.prepinfo["general"]["multitemp"]:
-                    result["gibbs"][job.prepinfo["general"]["temperature"]] = data.get(
-                        "ZPVE", 0.0
-                    )
-                    result["enthalpy"][job.prepinfo["general"]["temperature"]] = (
-                        data.get("ZPVE", 0.0)
-                    )
-=======
                 result["gibbs"][job.prepinfo["general"]["temperature"]] = data.get(
                     "ZPVE", 0.0
                 )
@@ -723,33 +710,22 @@
                     "ZPVE", 0.0
                 )
                 if not job.prepinfo["general"]["multitemp"]:
->>>>>>> c441619f
                     result["entropy"][
                         job.prepinfo["general"]["temperature"]
                     ] = None  # set this to None for predictability
             else:
                 result["energy"] = data.get("G(T)", 0.0)
-<<<<<<< HEAD
-                if job.prepinfo["general"]["multitemp"]:
-                    result["gibbs"][job.prepinfo["general"]["temperature"]] = data.get(
-                        "G(T)", 0.0
-                    )
-=======
                 result["gibbs"][job.prepinfo["general"]["temperature"]] = data.get(
                     "G(T)", 0.0
                 )
                 if not job.prepinfo["general"]["multitemp"]:
->>>>>>> c441619f
                     result["enthalpy"][
                         job.prepinfo["general"]["temperature"]
                     ] = None  # set this to None for predictability
                     result["entropy"][
                         job.prepinfo["general"]["temperature"]
                     ] = None  # set this to None for predictability
-<<<<<<< HEAD
                     # FIXME - why though?
-=======
->>>>>>> c441619f
 
             # only determine symmetry if all the needed information is there
             if "point group" and "linear" in data.keys():
