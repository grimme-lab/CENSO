"""
Utility functions which are used in the CENSO modules. From creating folders to
printout routines.
"""
import functools
import hashlib
import json
import os
import time
import re
from builtins import print as print_orig
from collections import OrderedDict
from collections.abc import Callable

from .params import CODING, BOHR2ANG, PLENGTH
from .logging import setup_logger

logger = setup_logger(__name__)


class DfaHelper:
    _dfa_dict: dict

    @classmethod
    def set_dfa_dict(cls, dfadict_path: str):
        with open(dfadict_path, "r") as f:
            cls._dfa_dict = json.load(f)

    @classmethod
    def find_func(cls, part: str, prog=None):
        """
        Returns all functionals available for a given part and (optionally) qm program.

        Args:
            part (str): The name of the part.
            prog (str, optional): The qm program name. Defaults to None.

        Returns:
            list[str]: The list of functionals.
        """
        if prog is None:
            return [
                func for func, v in cls._dfa_dict["functionals"].items()
                if part in v["part"]
            ]
        else:
            return [
                func for func, v in cls._dfa_dict["functionals"].items()
                if part in v["part"] and v[prog] != ""
            ]

    @classmethod
    def get_name(cls, func: str, prog: str):
        """
        Returns the name of a certain functional in the given qm program. If name could not
        be found, the string passed as func will be returned instead.

        Args:
            func (str): The functional.
            prog (str): The qm program.

        Returns:
            str: The name of the functional.
        """
        if func in cls._dfa_dict["functionals"].keys():
            name = cls._dfa_dict["functionals"][func][prog]
        else:
            logger.warning(
                f"Functional {func} not found for program {prog}. Applying name literally.")
            name = func
        return name

    @classmethod
    def get_disp(cls, func: str):
        """
        Returns the dispersion correction of a given functional. If dispersion correction
        cannot be determined, apply none.

        Args:
            func (str): The functional.

        Returns:
            str: The dispersion correction name.
        """
        if func in cls._dfa_dict["functionals"].keys():
            disp = cls._dfa_dict["functionals"][func]["disp"]
        else:
            logger.warning(
                f"Could not determine dispersion correction for {func}. Applying none.")
            disp = "novdw"
        return disp

    @classmethod
    def get_type(cls, func: str):
        """
        Returns the type of a certain functional. If the type cannot be determined, it
        is assumed to be a GGA.

        Args:
            func (str): The functional.

        Returns:
            str: The type of the functional.
        """
        if func in cls._dfa_dict["functionals"].keys():
            rettype = cls._dfa_dict["functionals"][func]["type"]
        else:
            logger.warning(
                f"Could not determine functional type for {func}. Assuming GGA.")
            rettype = "GGA"
        return rettype

    @classmethod
    def functionals(cls) -> dict[str, dict]:
        return cls._dfa_dict["functionals"]


class SolventHelper:
    """
    Helper class to manage solvent lookup.
    """
    @classmethod
    def set_solvent_dict(cls, solvent_dict_path: str) -> None:
        """
        Load the solvents lookup dict.

        Args:
            solvent_dict_path (str): The path to the solvents lookup dict.
        """
        with open(solvent_dict_path, "r") as f:
            cls._solv_dict = json.load(f)

    @classmethod
    def get_solvent(cls, sm: str, name: str) -> str | None:
        """
        Try to lookup the solvent model keyword for the given solvent name. If it is not found, return None.

        Args:
            sm (str): The solvent model.
            name (str): The solvent name.

        Returns:
            str | None: The solvent model keyword or None if not found.
        """
        for keyword, names in cls._solv_dict[sm.lower()].items():
            if name.lower() in names:
                return keyword
        return None


def print(*args, **kwargs):
    """
    patch print to always flush
    """
    sep = " "
    end = "\n"
    file = None
    flush = True
    for key, value in kwargs.items():
        if key == "sep":
            sep = value
        elif key == "end":
            end = value
        elif key == "file":
            file = value
        elif key == "flush":
            flush = value
    print_orig(*args, sep=sep, end=end, file=file, flush=flush)


def format_data(
<<<<<<< HEAD
        headers: list[str], rows: list[list[any]], units: list[str] = None, sortby: int = 0, padding: int = 3
=======
        headers: list[str], rows: list[list[str]], units: list[str] = None, sortby: int = 0, padding: int = 6
>>>>>>> 6ce56714
) -> list[str]:
    """
    Generates a formatted table based on the given headers, rows, units, and sortby index.

    Args:
        headers (list[str]): The list of column headers.
        rows (list[list[str]]): The list of rows, where each row is a list of values.
        units (list[str], optional): The list of units for each column. Defaults to None.
        sortby (int, optional): The index of the column to sort by. Defaults to 0. In case of a string column,
                                use natural sorting.

    Returns:
        list[str]: The list of formatted lines representing the table.

    """
    def natural_sort_key(s):
        """
        Natural sorting key for strings.
        """
        return [int(text) if text.isdigit() else text for text in re.split("(\d+)", s)]

    lines = []

    # First, determine the maximium width for each column
    ncols = len(headers)
    if units is not None:
        maxcolw = [
            max([
                len(headers[i]),
                max(len(entry) for entry in rows[i]),
                len(units[i])
            ])
            for i in range(ncols)
        ]
    else:
        maxcolw = [
            max(len(headers[i]), max(len(entry) for entry in rows[i]))
            for i in range(ncols)
        ]

    # add table header
    lines.append(
        " ".join(f"{headers[i]:^{width + padding}}"
                 for i, width in enumerate(maxcolw)) + "\n"
    )

    # Add units
    if units is not None:
        lines.append(
            " ".join(
                f"{units[i]:^{width + padding}}" for i, width in enumerate(maxcolw)
            ) + "\n"
        )

    # TODO - draw an arrow if conformer is the best in current ranking
    # ("    <------\n" if self.key(conf) == self.key(self.core.conformers[0]) else "\n")

    # Sort rows lexicographically if column sorted by is a number
    if rows[0][sortby].replace(".", "", 1).isdigit():
        rows = sorted(rows, key=lambda x: x[sortby])
    # Otherwise use natural sorting
    else:
        rows = sorted(rows, key=lambda x: natural_sort_key(x[sortby]))

    # add a line for every row
    for row in rows:
<<<<<<< HEAD
        line = " ".join(
            f"{row:^{collen + padding}}" for row, collen in zip(row, collens.values())
        ).lstrip()
        lines.append(line)
        lines[-1] += "\n"
=======
        lines.append(
            " ".join(
                f"{row[i]:^{width + padding}}" for i, width in enumerate(maxcolw)
            ) + "\n"
        )
>>>>>>> 6ce56714

    # Remove leading whitespace
    start = min(len(line) - len(line.lstrip()) for line in lines)
    for i in range(len(lines)):
        lines[i] = lines[i][start:]

    return lines


def frange(start: float, end: float, step: float = 1) -> list[float]:
    """
    Creates a range of floats, adding 'step' to 'start' while it's less or equal than 'end'.

    Args:
        start (float): The start of the range.
        end (float): The end of the range.
        step (float, optional): The step size. Defaults to 1.

    Returns:
        list[float]: The list of floats.
    """
    result = []
    current = start
    while current <= end:
        result.append(current)
        current += step
    return result


def t2x(
    path: str, writexyz: bool = False, outfile: str = "original.xyz"


) -> tuple[list, int, str]:
    """
    convert TURBOMOLE coord file to xyz data and/or write *.xyz output

     - path [abs. path] either to dir or file directly
     - writexyz [bool] default=False, directly write to outfile
     - outfile [filename] default = 'original.xyz' filename of xyz file which
                        is written into the same directory as
     returns:
     - coordxyz --> list of strings including atom x y z information
     - number of atoms
    """
    # read lines from coord file
    with open(path, "r", encoding=CODING, newline=None) as f:
        coord = f.readlines()

    # read coordinates with atom labels directly into a string
    # and append the string to a list to be written/returned later
    xyzatom = []
    for line in coord:
        if "$end" in line:  # stop at $end ...
            break
        xyzatom.append(
            functools.reduce(
                lambda x, y: x + " " + y,
                [
                    f"{float(line.split()[0]) * BOHR2ANG:.10f}",
                    f"{float(line.split()[1]) * BOHR2ANG:.10f}",
                    f"{float(line.split()[2]) * BOHR2ANG:.10f}",
                    f"{str(line.split()[3].lower()).capitalize()}",
                ],
            )
        )

    # get path from args without the filename of the ensemble (last element of path)
    if os.path.isfile(path):
        outpath = functools.reduce(
            lambda x, y: os.path.join(x, y), list(
                os.path.split(path))[::-1][1:][::-1]
        )
    # or just use the given path if it is not a file path
    else:
        outpath = path

    # write converted coordinates to xyz outfile if wanted
    if writexyz:
        with open(os.path.join(outpath, outfile), "w", encoding=CODING) as out:
            out.write(str(len(xyzatom)) + "\n")
            for line in xyzatom:
                out.write(line)
    return xyzatom, len(xyzatom), os.path.join(outpath, outfile)


def check_for_float(line: str) -> float | None:
    """Go through line and check for float, return first float"""
    elements = line.strip().split()
    value = None
    for element in elements:
        try:
            value = float(element)
        except ValueError:
            value = None
        if value:
            break
    return value


def do_md5(path):
    """
    Calculate md5 of file to identifly if restart happend on the same file!
    Input is buffered into smaller sizes to ease on memory consumption.
    Hashes entire content of ensemble input file to compare later
    """
    BUF_SIZE = 65536
    md5 = hashlib.md5()
    if os.path.isfile(path):
        with open(path, "rb") as f:
            while True:
                data = f.read(BUF_SIZE)
                if not data:
                    break
                md5.update(data)
        return md5.hexdigest()
    else:
        raise FileNotFoundError


def timeit(f) -> Callable:
    """
    time function execution
    timed function should have no return value, since it is lost in the process
    calling a decorated function returns the time spent for it's execution
    """

    @functools.wraps(f)
    def wrapper(*args, **kwargs) -> float:
        start = time.perf_counter()
        f(*args, **kwargs)
        end = time.perf_counter()
        return end - start

    return wrapper


def od_insert(
    od: OrderedDict[str, any], key: str, value: any, index: int
) -> OrderedDict[str, any]:
    """
    Insert a new key/value pair into an OrderedDict at a specific position.
    If it was a normal dict:
        od[key] = value, with insertion before the 'index'th key.

    Args:
        od: The OrderedDict to insert into.
        key: The key to insert.
        value: The value associated with the key.
        index: The index before which to insert the key/value pair.

    Returns:
        The updated OrderedDict.
    """
    # FIXME - somehow this doesn't work reliably, no idea why but sometimes the value is not inserted
    items: list[tuple[str, any]] = list(od.items())
    items.insert(index, (key, value))
    return OrderedDict(items)


def h1(text: str) -> str:
    """
    Creates a formatted header of type 1:
        ---- text ----

    Args:
        text: The text to be formatted.

    Returns:
        The formatted header.
    """
    return "\n" + f" {text} ".center(PLENGTH, "-") + "\n"


def h2(text: str) -> str:
    """
    Creates a formatted header of type 2:
        ----------
           text
        ----------

    Args:
        text: The text to be formatted.

    Returns:
        The formatted header.
    """
    return f"""
{'-' * PLENGTH}
{text.center(PLENGTH, " ")}
{'-' * PLENGTH}
    """<|MERGE_RESOLUTION|>--- conflicted
+++ resolved
@@ -169,11 +169,11 @@
 
 
 def format_data(
-<<<<<<< HEAD
+    << << << < HEAD
         headers: list[str], rows: list[list[any]], units: list[str] = None, sortby: int = 0, padding: int = 3
-=======
+    == == == =
         headers: list[str], rows: list[list[str]], units: list[str] = None, sortby: int = 0, padding: int = 6
->>>>>>> 6ce56714
+    >> >>>> > origin/testing
 ) -> list[str]:
     """
     Generates a formatted table based on the given headers, rows, units, and sortby index.
@@ -240,19 +240,11 @@
 
     # add a line for every row
     for row in rows:
-<<<<<<< HEAD
-        line = " ".join(
-            f"{row:^{collen + padding}}" for row, collen in zip(row, collens.values())
-        ).lstrip()
-        lines.append(line)
-        lines[-1] += "\n"
-=======
         lines.append(
             " ".join(
                 f"{row[i]:^{width + padding}}" for i, width in enumerate(maxcolw)
             ) + "\n"
         )
->>>>>>> 6ce56714
 
     # Remove leading whitespace
     start = min(len(line) - len(line.lstrip()) for line in lines)
