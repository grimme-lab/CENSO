--- conflicted
+++ resolved
@@ -86,23 +86,12 @@
         Boilerplate run logic for any ensemble optimization step. The 'optimize' method should be implemented for every
         class respectively.
         """
-<<<<<<< HEAD
-        # Print information about ensemble before optimization
-        self._print_update()
-=======
-        # print instructions
-        self._print_info()
-
-        # Store number of conformer put in
->>>>>>> ee1c598b
         self.data["nconf_in"] = len(self._ensemble.conformers)
 
         # Perform the actual optimization logic
         self._optimize(cut=cut)
         self.data["nconf_out"] = len(self._ensemble.conformers)
 
-<<<<<<< HEAD
-=======
         # Resort the ensemble
         self._ensemble.conformers.sort(
             key=lambda conf: self.data["results"][conf.name]["gtot"],
@@ -121,7 +110,6 @@
         Implements printouts and writes for any output data.
         Necessary to implement for each part.
         """
->>>>>>> ee1c598b
         # Write out results
         self._write_results()
 
@@ -134,17 +122,7 @@
 
         # dump ensemble
         self._ensemble.dump(f"{self._part_nos[self.name]}_{self.name.upper()}")
-<<<<<<< HEAD
-
-    def _optimize(self, cut: bool = True):
-        raise NotImplementedError
-
-    def _write_results(self):
-        raise NotImplementedError
-
-=======
-
->>>>>>> ee1c598b
+
     def _setup_prepinfo(self, jobtype: list[str]) -> dict[str, dict]:
         """
         Sets up lookup information to be used by the processor in parallel execution. Returns a dictionary
@@ -299,14 +277,6 @@
             + f"{len(self._ensemble.conformers)}"
         )
 
-<<<<<<< HEAD
-        # Make sure that the sorting is correct
-        self._ensemble.conformers.sort(
-            lambda conf: self.data["results"][conf.name]["gtot"]
-        )
-
-=======
->>>>>>> ee1c598b
         print(
             "Highest ranked conformer:".ljust(DIGILEN // 2, " ")
             + f"{self._ensemble.conformers[0].name}"
