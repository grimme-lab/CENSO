--- conflicted
+++ resolved
@@ -60,17 +60,10 @@
 
                 # Remove failed conformers
                 self._ensemble.remove_conformers(failed)
-<<<<<<< HEAD
 
                 # Update results
                 self._update_results(results)
 
-=======
-
-                # Update results
-                self._update_results(results)
-
->>>>>>> ee1c598b
                 for conf in self._ensemble.conformers:
                     # calculate new gtot including RRHO contribution
                     self.data["results"][conf.name]["gtot"] = self._grrho(conf)
@@ -79,7 +72,6 @@
                 using_part = [
                     p for p in self._ensemble.results if type(p) is Optimization
                 ][-1]
-<<<<<<< HEAD
 
                 for conf in self._ensemble.conformers:
                     self.data["results"][conf.name]["xtb_rrho"] = using_part.data[
@@ -87,19 +79,6 @@
                     ][conf.name]["xtb_rrho"]
                     self.data["results"][conf.name]["gtot"] = self._grrho(conf)
 
-        # sort conformers list
-        self._ensemble.conformers.sort(
-            key=lambda conf: self.data["results"][conf.name]["gtot"]
-        )
-=======
-
-                for conf in self._ensemble.conformers:
-                    self.data["results"][conf.name]["xtb_rrho"] = using_part.data[
-                        "results"
-                    ][conf.name]["xtb_rrho"]
-                    self.data["results"][conf.name]["gtot"] = self._grrho(conf)
->>>>>>> ee1c598b
-
         # calculate boltzmann weights from gtot values calculated here
         # trying to get temperature from instructions, set it to room temperature if that fails for some reason
         self._update_results(self._calc_boltzmannweights())
@@ -109,20 +88,6 @@
             threshold = self.get_settings()["threshold"]
 
             # Update ensemble using Boltzman population threshold
-<<<<<<< HEAD
-            confiter = iter(self._ensemble.conformers)
-            filtered = []
-            while (
-                sum(self.data["results"][conf.name]["bmw"] for conf in filtered)
-                < threshold
-            ):
-                filtered.append(next(confiter))
-
-            # Remove conformers
-            self._ensemble.remove_conformers([conf.name for conf in filtered])
-            for conf in filtered:
-                print(f"No longer considering {conf.name}.")
-=======
             filtered = [
                 conf.name
                 for conf in sorted(
@@ -142,7 +107,6 @@
             self._ensemble.remove_conformers(filtered)
             for confname in filtered:
                 print(f"No longer considering {confname}.")
->>>>>>> ee1c598b
 
             # Recalculate boltzmann weights after cutting down the ensemble
             self._update_results(self._calc_boltzmannweights())
@@ -243,17 +207,9 @@
 
         # calculate averaged free enthalpy
         avG = sum(
-<<<<<<< HEAD
-            [
-                self.data["results"][conf.name]["bmw"]
-                * self.data["results"][conf.name]["gtot"]
-                for conf in self._ensemble.conformers
-            ]
-=======
             self.data["results"][conf.name]["bmw"]
             * self.data["results"][conf.name]["gtot"]
             for conf in self._ensemble.conformers
->>>>>>> ee1c598b
         )
 
         # calculate averaged free energy
