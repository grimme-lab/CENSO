import os
from functools import reduce

from ..logging import setup_logger
from ..parallel import execute
from ..params import AU2KCAL, GFNOPTIONS, PLENGTH, PROGS, SOLV_MODS
from ..utilities import format_data, h1, print
from .prescreening import Prescreening
from .screening import Screening

logger = setup_logger(__name__)


class Refinement(Screening):
    _part_no = "3"

    _grid = "high+"

    __solv_mods = reduce(lambda x, y: x + y, SOLV_MODS.values())
    # __gsolv_mods = reduce(lambda x, y: x + y, GSOLV_MODS.values())

    _options = {
<<<<<<< HEAD
        "threshold": {"default": 0.95, "range": [0.01, 0.99]},
        "func": {"default": "wb97x-v", "options": []},
        "basis": {"default": "def2-TZVPP", "options": []},
        "prog": {"default": "orca", "options": PROGS},
        "sm": {"default": "smd", "options": __solv_mods},
        "gfnv": {"default": "gfn2", "options": GFNOPTIONS},
        "run": {"default": True},
        "implicit": {"default": True},
        "template": {"default": False},
=======
        "threshold": {
            "default": 0.95
        },
        "func": {
            "default": "wb97x-d3"
        },
        "basis": {
            "default": "def2-TZVP"
        },
        "prog": {
            "default": "orca",
            "options": PROGS
        },
        "sm": {
            "default": "smd",
            "options": __solv_mods
        },
        "gfnv": {
            "default": "gfn2",
            "options": GFNOPTIONS
        },
        "run": {
            "default": True
        },
        "implicit": {
            "default": True
        },
        "template": {
            "default": False
        },
>>>>>>> 23b01ac5
    }

    _settings = {}

    def optimize(self, cut: bool = True) -> None:
        """
        """
        Prescreening.optimize(self, cut=False)

        if self.get_general_settings()["evaluate_rrho"]:
            # Check if evaluate_rrho, then check if optimization was run and use that value, otherwise do xtb_rrho
            if not all("optimization" in conf.results.keys()
                       for conf in self.ensemble.conformers):
                jobtype = ["xtb_rrho"]
                prepinfo = self.setup_prepinfo(jobtype)

                # append results to previous results
                success, _, failed = execute(
                    self.ensemble.conformers,
                    self.dir,
                    self.get_settings()["prog"],
                    prepinfo,
                    jobtype,
                    copy_mo=self.get_general_settings()["copy_mo"],
                    balance=self.get_general_settings()["balance"],
                    omp=self.get_general_settings()["omp"],
                    maxcores=self.get_general_settings()["maxcores"],
                    retry_failed=self.get_general_settings()["retry_failed"],
                )

                # Remove failed conformers
                self.ensemble.remove_conformers(failed)

                for conf in self.ensemble.conformers:
                    # calculate new gtot including RRHO contribution
                    conf.results[self._name]["gtot"] = self.grrho(conf)
            else:
                # Use values from optimization rrho
                for conf in self.ensemble.conformers:
                    conf.results[self._name]["xtb_rrho"] = conf.results[
                        "optimization"]["xtb_rrho"]
                    conf.results[self._name]["gtot"] = self.grrho(conf)

        # sort conformers list
        self.ensemble.conformers.sort(
            key=lambda conf: conf.results[self._name]["gtot"])

        # calculate boltzmann weights from gtot values calculated here
        # trying to get temperature from instructions, set it to room temperature if that fails for some reason
        self.ensemble.calc_boltzmannweights(
            self.get_general_settings().get("temperature", 298.15), self._name)

        if cut:
            # Get Boltzmann population threshold from settings
            threshold = self.get_settings()["threshold"]

            # Update ensemble using Boltzman population threshold
            for confname in self.ensemble.update_conformers(
                    lambda conf: conf.results[self._name]["bmw"],
                    threshold,
                    boltzmann=True):
                print(f"No longer considering {confname}.")

        # Recalculate boltzmann weights after cutting down the ensemble
        self.ensemble.calc_boltzmannweights(
            self.get_general_settings().get("temperature", 298.15), self._name)

        # second 'write_results' for the updated sorting with RRHO contributions
        self.write_results2()

    def write_results2(self) -> None:
        """
        Additional write function in case RRHO is used.
        Write the results to a file in formatted way. This is appended to the first file.
        writes (2):
            G (xtb),
            δG (xtb),
            E (DFT),
            δGsolv (DFT),
            Grrho,
            Gtot,
            δGtot

        Also writes them into an easily digestible format.
        """
        print(h1(f"{self._name.upper()} RRHO RESULTS"))
        # column headers
        headers = [
            "CONF#", "E (DFT)", "ΔGsolv", "GmRRHO", "Gtot", "ΔGtot",
            "Boltzmann weight"
        ]

        # column units
        units = [
            "",
            "[Eh]",
            "[Eh]",
            "[Eh]",
            "[Eh]",
            "[kcal/mol]",
            f"% at {self.get_general_settings().get('temperature', 298.15)} K",
        ]

        # minimal gtot from E(DFT), Gsolv and GmRRHO
        gtotmin = min(conf.results[self._name]["gtot"]
                      for conf in self.ensemble.conformers)

        # collect all dft single point energies
        dft_energies = ({
            id(conf): conf.results[self._name]["sp"]["energy"]
            for conf in self.ensemble.conformers
        } if not all("gsolv" in conf.results[self._name].keys()
                     for conf in self.ensemble.conformers) else {
                         id(conf):
                         conf.results[self._name]["gsolv"]["energy_gas"]
                         for conf in self.ensemble.conformers
                     })

        printmap = {
            "CONF#":
            lambda conf: conf.name,
            "E (DFT)":
            lambda conf: f"{dft_energies[id(conf)]:.6f}",
            "ΔGsolv":
            lambda conf: f"{self.gtot(conf) - dft_energies[id(conf)]:.6f}"
            if not self.get_settings().get("implicit", False) else "---",
            "GmRRHO":
            lambda conf:
            f"{conf.results[self._name]['xtb_rrho']['gibbs'][self.get_general_settings()['temperature']]:.6f}"
            if self.get_general_settings()["evaluate_rrho"] else "---",
            "Gtot":
            lambda conf: f"{conf.results[self._name]['gtot']:.6f}",
            "ΔGtot":
            lambda conf:
            f"{(conf.results[self._name]['gtot'] - gtotmin) * AU2KCAL:.2f}",
            "Boltzmann weight":
            lambda conf: f"{conf.results[self._name]['bmw'] * 100:.2f}",
        }

        rows = [[printmap[header](conf) for header in headers]
                for conf in self.ensemble.conformers]

        lines = format_data(headers, rows, units=units)

        # list the averaged free enthalpy of the ensemble
        lines.append(
            "\nBoltzmann averaged free energy/enthalpy of ensemble (high level single-points):\n"
        )
        lines.append(
            f"{'temperature /K:':<15} {'avE(T) /a.u.':>14} {'avG(T) /a.u.':>14}\n"
        )

        # calculate averaged free enthalpy
        avG = sum([
            conf.results[self._name]["bmw"] * conf.results[self._name]["gtot"]
            for conf in self.ensemble.conformers
        ])

        # calculate averaged free energy
        avE = sum([
            conf.results[self._name]["bmw"] *
            conf.results[self._name]["sp"]["energy"]
            for conf in self.ensemble.conformers
        ])

        # append the lines for the free energy/enthalpy
        lines.append(
            f"{self.get_general_settings().get('temperature', 298.15):^15} {avE:>14.7f}  {avG:>14.7f}     <<==part3==\n"
        )
        lines.append("".ljust(int(PLENGTH), "-") + "\n\n")

        # Print everything
        for line in lines:
            print(line, flush=True, end="")

        # append lines to already existing file
        filename = f"{self._part_no}_{self._name.upper()}.out"
        logger.debug(
            f"Writing to {os.path.join(self.ensemble.workdir, filename)}.")
        with open(os.path.join(self.ensemble.workdir, filename),
                  "a",
                  newline=None) as outfile:
            outfile.writelines(lines)

        # Additionally, write the results to a json file
        self.write_json()<|MERGE_RESOLUTION|>--- conflicted
+++ resolved
@@ -20,17 +20,6 @@
     # __gsolv_mods = reduce(lambda x, y: x + y, GSOLV_MODS.values())
 
     _options = {
-<<<<<<< HEAD
-        "threshold": {"default": 0.95, "range": [0.01, 0.99]},
-        "func": {"default": "wb97x-v", "options": []},
-        "basis": {"default": "def2-TZVPP", "options": []},
-        "prog": {"default": "orca", "options": PROGS},
-        "sm": {"default": "smd", "options": __solv_mods},
-        "gfnv": {"default": "gfn2", "options": GFNOPTIONS},
-        "run": {"default": True},
-        "implicit": {"default": True},
-        "template": {"default": False},
-=======
         "threshold": {
             "default": 0.95
         },
@@ -61,7 +50,6 @@
         "template": {
             "default": False
         },
->>>>>>> 23b01ac5
     }
 
     _settings = {}
