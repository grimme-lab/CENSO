import os

from ..datastructure import MoleculeData
from ..logging import setup_logger
from ..parallel import execute
from ..params import AU2KCAL, PLENGTH, Config
from ..utilities import format_data, h1, print, DfaHelper, Factory
from .optimizer import EnsembleOptimizer

logger = setup_logger(__name__)


class Prescreening(EnsembleOptimizer):
    """
    This is supposed to implement a cheap prescreening step using low-cost DFT and possibly
    solvation contributions calculated using xtb.

    The list of conformers is then updated using Gtot (only DFT single-point energy if in gas-phase).
    """

    _grid = "low"

    _options = {
        "threshold": {"default": 4.0},
        "func": {
            "default": "pbe-d4",
            "options": {prog: DfaHelper.get_funcs(prog) for prog in Config.PROGS},
        },
        "basis": {"default": "def2-SV(P)"},
        "prog": {"default": "tm", "options": Config.PROGS},
        "gfnv": {"default": "gfn2", "options": Config.GFNOPTIONS},
        "run": {"default": True},
        "template": {"default": False},
    }

    _settings = {}

    def _optimize(self, cut: bool = True) -> None:
        """
        TODO
        """
        # set jobtype to pass to handler
        # TODO - it is not very nice to partially handle 'Screening' settings here
        if self.get_general_settings()["gas-phase"]:
            jobtype = ["sp"]
        elif self.get_settings().get("implicit", False):
            if self.get_settings().get("sm", None) in [
                "cosmors",
                "cosmors-fine",
            ]:
                # If cosmors is used as solvent model the gsolv calculation needs to be done explicitely
                logger.warning(
                    "COSMORS detected as solvation model, this requires explicit calculation of ΔGsolv."
                )
                jobtype = ["gsolv"]
            else:
                # 'implicit' is a special option of Screening that makes CENSO skip the explicit computation of Gsolv
                # Gsolv will still be included in the DFT energy though
                jobtype = ["sp"]
        elif not self.get_settings().get("implicit", False):
            # Only for prescreening the solvation should be calculated with xtb
            if self.name == "prescreening":
                jobtype = ["xtb_gsolv"]

                # Compile all information required for the preparation of input files in parallel execution step
                prepinfo = self._setup_prepinfo(jobtype)

                # compute results
                # for structure of results from handler.execute look there
                results, failed = execute(
                    self._ensemble.conformers,
                    self._dir,
                    self.get_settings()["prog"],
                    prepinfo,
                    jobtype,
                    copy_mo=self.get_general_settings()["copy_mo"],
                    balance=self.get_general_settings()["balance"],
                    retry_failed=self.get_general_settings()["retry_failed"],
                )

                # Remove failed conformers
                self._ensemble.remove_conformers(failed)

                # Update results
                self._update_results(results)

                jobtype = ["sp"]
            else:
                jobtype = ["gsolv"]

        # Compile all information required for the preparation of input files in parallel execution step
        prepinfo = self._setup_prepinfo(jobtype)

        # compute results
        # for structure of results from handler.execute look there
        results, failed = execute(
            self._ensemble.conformers,
            self._dir,
            self.get_settings()["prog"],
            prepinfo,
            jobtype,
            copy_mo=self.get_general_settings()["copy_mo"],
            balance=self.get_general_settings()["balance"],
            retry_failed=self.get_general_settings()["retry_failed"],
        )

        # Remove failed conformers
        self._ensemble.remove_conformers(failed)
<<<<<<< HEAD

        # Update results
        self._update_results(results)

        # update results for each conformer
        for conf in self._ensemble.conformers:
            # calculate free enthalpy
            self.data["results"][conf.name]["gtot"] = self._gsolv(conf)

        # sort conformers list with prescreening key (gtot)
        self._ensemble.conformers.sort(
            key=lambda conf: self.data["results"][conf.name]["gtot"],
        )
=======

        # Update results
        self._update_results(results)

        # update results for each conformer
        for conf in self._ensemble.conformers:
            # calculate free enthalpy
            self.data["results"][conf.name]["gtot"] = self._gsolv(conf)
>>>>>>> ee1c598b

        # calculate boltzmann weights from gtot values calculated here
        self._update_results(self._calc_boltzmannweights())

        if cut:
            print("\n")
            # update conformers with threshold
            threshold = self.get_settings()["threshold"] / AU2KCAL
            limit = min(
                self.data["results"][conf.name]["gtot"]
                for conf in self._ensemble.conformers
            )
            filtered = list(
                filter(
                    lambda conf: self.data["results"][conf.name]["gtot"] - limit
                    > threshold,
                    self._ensemble.conformers,
                )
            )

            # update the conformer list in ensemble (remove confs if below threshold)
            self._ensemble.remove_conformers([conf.name for conf in filtered])
            for conf in filtered:
                print(f"No longer considering {conf.name}.")

    def _gsolv(self, conf: MoleculeData) -> float:
        """
        Prescreening key for conformer sorting
        Calculates Gtot = E (DFT) + Gsolv (xtb) for a given conformer
        """

        # Gtot = E (DFT) + Gsolv (xtb)
        if not self.get_general_settings()["gas-phase"]:
            gtot = (
                self.data["results"][conf.name]["sp"]["energy"]
                + self.data["results"][conf.name]["xtb_gsolv"]["gsolv"]
            )
        else:
            gtot = self.data["results"][conf.name]["sp"]["energy"]

        return gtot

    def _write_results(self) -> None:
        """
        writes:
            E (xtb),
            δE (xtb),
            G_solv (xtb),
            δG_solv,

            E(DFT),
            δE(DFT),

            E(DFT) + G_solv,
            δ(E(DFT) + G_solv)

        also writes data in easily digestible format
        """
        print(h1(f"{self.name.upper()} SINGLE-POINT RESULTS"))

        # column headers
        headers = [
            "CONF#",
            "E (xTB)",
            "ΔE (xTB)",
            "E (DFT)",
            "ΔE (DFT)",
            "ΔGsolv (xTB)",
            # "δΔGsolv",
            "Gtot",
            "ΔGtot",
            "Boltzmann weight",
        ]

        # column units
        units = [
            "",
            "[Eh]",
            "[kcal/mol]",
            "[Eh]",
            "[kcal/mol]",
            "[kcal/mol]",
            # "[kcal/mol]",
            "[Eh]",
            "[kcal/mol]",
            f"% at {self.get_general_settings().get('temperature', 298.15)} K",
        ]

        # variables for printmap
        # minimal xtb single-point energy
        if all(
            "xtb_gsolv" in self.data["results"][conf.name]
            for conf in self._ensemble.conformers
        ):
            xtbmin = min(
                self.data["results"][conf.name]["xtb_gsolv"]["energy_xtb_gas"]
                for conf in self._ensemble.conformers
            )

        # minimal dft single-point energy
        dft_energies = (
            {
                conf.name: self.data["results"][conf.name]["sp"]["energy"]
                for conf in self._ensemble.conformers
            }
            if not all(
                "gsolv" in self.data["results"][conf.name]
                for conf in self._ensemble.conformers
            )
            else {
                conf.name: self.data["results"][conf.name]["gsolv"]["energy_gas"]
                for conf in self._ensemble.conformers
            }
        )

        dftmin = min(dft_energies.values())

        # minimal solvation free enthalpy
        if self.get_general_settings()["gas-phase"]:
            gsolvmin = 0.0
        else:
            # NOTE: there might still be an error if a (xtb_)gsolv calculation failed for a conformer, therefore this should be handled before this step
            if all(
                "xtb_gsolv" in self.data["results"][conf.name]
                for conf in self._ensemble.conformers
            ):
                gsolvmin = min(
                    self.data["results"][conf.name]["xtb_gsolv"]["gsolv"]
                    for conf in self._ensemble.conformers
                )
            elif all(
                "gsolv" in self.data["results"][conf.name]
                for conf in self._ensemble.conformers
            ):
                gsolvmin = min(
                    self.data["results"][conf.name]["gsolv"]["gsolv"]
                    for conf in self._ensemble.conformers
                )
            else:
                raise RuntimeError(
                    "The calculations should have used implicit or additive solvation for all conformers, "
                    "but it is missing for at least some conformers."
                )

        # minimal total free enthalpy
        gtotmin = min(self._gsolv(conf) for conf in self._ensemble.conformers)

        # determines what to print for each conformer in each column
        printmap = {
            "CONF#": lambda conf: conf.name,
            "E (xTB)": lambda conf: (
                f"{self.data['results'][conf.name]['xtb_gsolv']['energy_xtb_gas']:.6f}"
                if "xtb_gsolv" in self.data["results"][conf.name]
                else "---"
            ),
            "ΔE (xTB)": lambda conf: (
                f"{(self.data['results'][conf.name]['xtb_gsolv']['energy_xtb_gas'] - xtbmin) * AU2KCAL:.2f}"
                if "xtb_gsolv" in self.data["results"][conf.name]
                else "---"
            ),
            "E (DFT)": lambda conf: f"{dft_energies[conf.name]:.6f}",
            "ΔE (DFT)": lambda conf: f"{(dft_energies[conf.name] - dftmin) * AU2KCAL:.2f}",
            "ΔGsolv (xTB)": lambda conf: (
                f"{self.data['results'][conf.name]['xtb_gsolv']['gsolv'] * AU2KCAL:.6f}"
                if "xtb_gsolv" in self.data["results"][conf.name]
                else "---"
            ),
            "Gtot": lambda conf: f"{self._gsolv(conf):.6f}",
            # "δΔGsolv": lambda conf: f"{(self.data["results"][conf.name]['xtb_gsolv']['gsolv'] - gsolvmin) * AU2KCAL:.2f}"
            # if "xtb_gsolv" in self.data["results"][conf.name].keys()
            # else "---",
            "ΔGtot": lambda conf: f"{(self._gsolv(conf) - gtotmin) * AU2KCAL:.2f}",
            "Boltzmann weight": lambda conf: f"{self.data['results'][conf.name]['bmw'] * 100:.2f}",
        }

        rows = [
            [printmap[header](conf) for header in headers]
            for conf in self._ensemble.conformers
        ]

        lines = format_data(headers, rows, units=units)

        # list the averaged free enthalpy of the ensemble
        lines.append(
            "\nBoltzmann averaged free energy/enthalpy of ensemble on input geometries (not DFT optimized):\n"
        )
        lines.append(
            f"{'temperature /K:':<15} {'avE(T) /a.u.':>14} {'avG(T) /a.u.':>14}\n"
        )

        # calculate averaged free enthalpy
        avG = sum(
<<<<<<< HEAD
            self.data["results"][conf.name]["bmw"]
            * self.data["results"][conf.name]["gtot"]
            for conf in self._ensemble.conformers
=======
            [
                self.data["results"][conf.name]["bmw"]
                * self.data["results"][conf.name]["gtot"]
                for conf in self._ensemble.conformers
            ]
>>>>>>> ee1c598b
        )

        # calculate averaged free energy
        avE = sum(
<<<<<<< HEAD
            self.data["results"][conf.name]["bmw"]
            * self.data["results"][conf.name]["sp"]["energy"]
            for conf in self._ensemble.conformers
=======
            [
                self.data["results"][conf.name]["bmw"]
                * self.data["results"][conf.name]["sp"]["energy"]
                for conf in self._ensemble.conformers
            ]
>>>>>>> ee1c598b
        )

        # append the lines for the free energy/enthalpy
        lines.append(
            f"{self.get_general_settings().get('temperature', 298.15):^15} {avE:>14.7f}  {avG:>14.7f}     <<==part0==\n"
        )
        lines.append("".ljust(int(PLENGTH), "-"))

        # lines.append(f">>> END of {self.__class__.__name__} <<<".center(PLENGTH, " ") + "\n")

        # Print everything
        for line in lines:
            print(line, flush=True, end="")

        # write everything to a file
        filename = f"{self._part_nos[self.name]}_{self.name.upper()}.out"
        logger.debug(f"Writing to {os.path.join(os.getcwd(), filename)}.")
        with open(os.path.join(os.getcwd(), filename), "w", newline=None) as outfile:
            outfile.writelines(lines)

        # Additionally, write results in json format
        self._write_json()


Factory.register_builder("prescreening", Prescreening)<|MERGE_RESOLUTION|>--- conflicted
+++ resolved
@@ -106,7 +106,6 @@
 
         # Remove failed conformers
         self._ensemble.remove_conformers(failed)
-<<<<<<< HEAD
 
         # Update results
         self._update_results(results)
@@ -115,21 +114,6 @@
         for conf in self._ensemble.conformers:
             # calculate free enthalpy
             self.data["results"][conf.name]["gtot"] = self._gsolv(conf)
-
-        # sort conformers list with prescreening key (gtot)
-        self._ensemble.conformers.sort(
-            key=lambda conf: self.data["results"][conf.name]["gtot"],
-        )
-=======
-
-        # Update results
-        self._update_results(results)
-
-        # update results for each conformer
-        for conf in self._ensemble.conformers:
-            # calculate free enthalpy
-            self.data["results"][conf.name]["gtot"] = self._gsolv(conf)
->>>>>>> ee1c598b
 
         # calculate boltzmann weights from gtot values calculated here
         self._update_results(self._calc_boltzmannweights())
@@ -322,32 +306,16 @@
 
         # calculate averaged free enthalpy
         avG = sum(
-<<<<<<< HEAD
             self.data["results"][conf.name]["bmw"]
             * self.data["results"][conf.name]["gtot"]
             for conf in self._ensemble.conformers
-=======
-            [
-                self.data["results"][conf.name]["bmw"]
-                * self.data["results"][conf.name]["gtot"]
-                for conf in self._ensemble.conformers
-            ]
->>>>>>> ee1c598b
         )
 
         # calculate averaged free energy
         avE = sum(
-<<<<<<< HEAD
             self.data["results"][conf.name]["bmw"]
             * self.data["results"][conf.name]["sp"]["energy"]
             for conf in self._ensemble.conformers
-=======
-            [
-                self.data["results"][conf.name]["bmw"]
-                * self.data["results"][conf.name]["sp"]["energy"]
-                for conf in self._ensemble.conformers
-            ]
->>>>>>> ee1c598b
         )
 
         # append the lines for the free energy/enthalpy
