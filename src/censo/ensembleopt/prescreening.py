--- conflicted
+++ resolved
@@ -201,13 +201,8 @@
             "[Eh]",
             "[kcal/mol]",
             "[kcal/mol]",
-<<<<<<< HEAD
-            "[Eh]",
-            # "[kcal/mol]",
-=======
             # "[kcal/mol]",
             "[Eh]",
->>>>>>> 85c4759e
             "[kcal/mol]",
             f"% at {self.get_general_settings().get('temperature', 298.15)} K",
         ]
