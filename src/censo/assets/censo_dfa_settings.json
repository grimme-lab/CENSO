{
  "composite_method_basis": {
    "pbeh-3c": "def2-mSVP",
    "b97-3c": "def2-mTZVP",
    "hf-3c": "minix",
    "r2scan-3c": "def2-mTZVPP"
  },
  "relay_functionals": {
    "pbe": "pbe-d4",
    "tpss": "tpss-d4",
    "b97-d": "b97-d3(0)",
    "kt1": "kt1-novdw",
    "kt2": "kt2-novdw",
    "pbe0": "pbe0-d4",
    "pw6b95": "pw6b95-d4",
    "b3lyp": "b3lyp-d4",
    "b3-lyp": "b3lyp-d4",
    "dsd-blyp": "dsd-blyp-d3"
  },
  "functionals": {
    "dummy": {
      "tm": null,
      "orca": "dummy",
      "disp": "dummy",
      "type": "dummy"
    },
    "pbeh-3c": {
      "tm": "pbeh-3c",
      "orca": "pbeh-3c",
      "disp": "composite",
      "type": "composite_hybrid"
    },
    "b97-3c": {
      "tm": "b97-3c",
      "orca": "b97-3c",
      "disp": "composite",
      "type": "composite_gga"
    },
    "r2scan-3c": {
      "tm": "r2scan-3c",
      "orca": "r2scan-3c",
      "disp": "composite",
      "type": "composite_mgga"
    },
    "r2scan-novdw": {
      "tm": "r2scan",
      "orca": "r2scan",
      "disp": "novdw",
      "type": "mgga"
    },
    "r2scan-d3": {
      "tm": "r2scan",
      "orca": "r2scan",
      "disp": "d3bj",
      "type": "mgga"
    },
    "r2scan-d3(0)": {
      "tm": "r2scan",
      "orca": "r2scan",
      "disp": "d3(0)",
      "type": "mgga"
    },
    "r2scan-d4": {
      "tm": "r2scan",
      "orca": "r2scan",
      "disp": "d4",
      "type": "mgga"
    },
    "pbe-novdw": {
      "tm": "pbe",
      "orca": "pbe",
      "disp": "novdw",
      "type": "gga"
    },
    "pbe-d3": {
      "tm": "pbe",
      "orca": "pbe",
      "disp": "d3bj",
      "type": "gga"
    },
    "pbe-d3(0)": {
      "tm": "pbe",
      "orca": "pbe",
      "disp": "d3(0)",
      "type": "gga"
    },
    "pbe-d4": {
      "tm": "pbe",
      "orca": "pbe",
      "disp": "d4",
      "type": "gga"
    },
    "pbe-nl": {
      "tm": "pbe",
      "orca": null,
      "disp": "nl",
      "type": "gga"
    },
    "tpss-novdw": {
      "tm": "tpss",
      "orca": "tpss",
      "disp": "novdw",
      "type": "mgga"
    },
    "tpss-d3": {
      "tm": "tpss",
      "orca": "tpss",
      "disp": "d3bj",
      "type": "mgga"
    },
    "tpss-d3(0)": {
      "tm": "tpss",
      "orca": "tpss",
      "disp": "d3(0)",
      "type": "mgga"
    },
    "tpss-d4": {
      "tm": "tpss",
      "orca": "tpss",
      "disp": "d4",
      "type": "mgga"
    },
    "tpss-nl": {
      "tm": "tpss",
      "orca": null,
      "disp": "nl",
      "type": "mgga"
    },
    "revtpss-novdw": {
      "tm": "revtpss",
      "orca": "revTPSS",
      "disp": "novdw",
      "type": "mgga"
    },
    "tpssh-novdw": {
      "tm": null,
      "orca": "tpssh",
      "disp": "novdw",
      "type": "global_hybrid"
    },
    "tpssh-d3": {
      "tm": null,
      "orca": "tpssh",
      "disp": "d3",
      "type": "global_hybrid"
    },
    "tpssh-d3(0)": {
      "tm": null,
      "orca": "tpssh",
      "disp": "d3(0)",
      "type": "global_hybrid"
    },
    "tpssh-d4": {
      "tm": null,
      "orca": "tpssh",
      "disp": "d4",
      "type": "global_hybrid"
    },
    "b97-d3": {
      "tm": "b97-d",
      "orca": "b97-d3",
      "disp": "included",
      "type": "gga"
    },
<<<<<<< HEAD
    "b97-d4": {
        "tm": null,
        "orca": "b97",
        "disp": "d4",
        "type": "gga"
=======
    "b97-d3(0)": {
      "tm": "b97-d",
      "orca": null,
      "disp": "d3(0)",
      "type": "gga"
>>>>>>> a77f2d5d
    },
    "kt1-novdw": {
      "tm": "kt1",
      "orca": null,
      "disp": "novdw",
      "type": "gga"
    },
    "kt2-novdw": {
      "tm": "kt2",
      "orca": "kt2",
      "disp": "novdw",
      "type": "gga"
    },
    "pbe0-novdw": {
      "tm": "pbe0",
      "orca": "pbe0",
      "disp": "novdw",
      "type": "global_hybrid"
    },
    "pbe0-d3": {
      "tm": "pbe0",
      "orca": "pbe0",
      "disp": "d3bj",
      "type": "global_hybrid"
    },
    "pbe0-d3(0)": {
      "tm": "pbe0",
      "orca": "pbe0",
      "disp": "d3(0)",
      "type": "global_hybrid"
    },
    "pbe0-d4": {
      "tm": "pbe0",
      "orca": "pbe0",
      "disp": "d4",
      "type": "global_hybrid"
    },
    "pbe0-nl": {
      "tm": "pbe0",
      "orca": null,
      "disp": "nl",
      "type": "global_hybrid"
    },
    "pw6b95-novdw": {
      "tm": "pw6b95",
      "orca": "pw6b95",
      "disp": "novdw",
      "type": "global_hybrid"
    },
    "pw6b95-d3": {
      "tm": "pw6b95",
      "orca": "pw6b95",
      "disp": "d3bj",
      "type": "global_hybrid"
    },
    "pw6b95-d3(0)": {
      "tm": "pw6b95",
      "orca": "pw6b95",
      "disp": "d3(0)",
      "type": "global_hybrid"
    },
    "pw6b95-d4": {
      "tm": "pw6b95",
      "orca": "pw6b95",
      "disp": "d4",
      "type": "global_hybrid"
    },
    "b3lyp-novdw": {
      "tm": "b3-lyp",
      "orca": "b3lyp",
      "disp": "novdw",
      "type": "global_hybrid"
    },
    "b3lyp-d3": {
      "tm": "b3-lyp",
      "orca": "b3lyp",
      "disp": "d3bj",
      "type": "global_hybrid"
    },
    "b3lyp-d3(0)": {
      "tm": "b3-lyp",
      "orca": "b3lyp",
      "disp": "d3(0)",
      "type": "global_hybrid"
    },
    "b3lyp-d4": {
      "tm": "b3-lyp",
      "orca": "b3lyp",
      "disp": "d4",
      "type": "global_hybrid"
    },
    "b3lyp-nl": {
      "tm": "b3-lyp",
      "orca": "b3lyp",
      "disp": "nl",
      "type": "global_hybrid"
    },
    "wb97x-v": {
      "tm": "wb97x-v",
      "orca": "wb97x-v",
      "disp": "included",
      "type": "rs_hybrid"
    },
    "wb97x-d3": {
      "tm": null,
      "orca": "wb97x-d3",
      "disp": "included",
      "type": "rs_hybrid"
    },
    "wb97x-d3bj": {
      "tm": null,
      "orca": "wb97x-d3bj",
      "disp": "included",
      "type": "rs_hybrid"
    },
    "wb97x-d4": {
      "tm": null,
      "orca": "wb97x-d4",
      "disp": "included",
      "type": "rs_hybrid"
    },
    "wb97m-v": {
      "tm": null,
      "orca": "wb97m-v",
      "disp": "included",
      "type": "rs_hybrid"
    },
    "chyf-b95-novdw": {
      "tm": "chyf-b95",
      "orca": null,
      "disp": "novdw",
      "type": "local_hybrid"
    },
    "chyf-b95-d3": {
      "tm": "chyf-b95",
      "orca": null,
      "disp": "d3bj",
      "type": "local_hybrid"
    },
    "chyf-b95-d4": {
      "tm": "chyf-b95",
      "orca": null,
      "disp": "d4",
      "type": "local_hybrid"
    },
    "dsd-blyp-d3": {
      "tm": null,
      "orca": "ri-dsd-blyp",
      "disp": "d3bj",
      "type": "double"
    },
    "dsd-pbep86-d3": {
      "tm": null,
      "orca": "dsd-pbep86",
      "disp": "d3bj",
      "type": "double"
    }
  }
}
<|MERGE_RESOLUTION|>--- conflicted
+++ resolved
@@ -162,19 +162,11 @@
       "disp": "included",
       "type": "gga"
     },
-<<<<<<< HEAD
     "b97-d4": {
-        "tm": null,
-        "orca": "b97",
-        "disp": "d4",
-        "type": "gga"
-=======
-    "b97-d3(0)": {
-      "tm": "b97-d",
-      "orca": null,
-      "disp": "d3(0)",
-      "type": "gga"
->>>>>>> a77f2d5d
+      "tm": null,
+      "orca": "b97",
+      "disp": "d4",
+      "type": "gga"
     },
     "kt1-novdw": {
       "tm": "kt1",
@@ -333,4 +325,4 @@
       "type": "double"
     }
   }
-}
+}