"""
stores ensembledata and conformers
functionality for program setup
"""

import os
import re
import json
<<<<<<< HEAD
from collections import abc
=======
>>>>>>> ee1c598b

from .datastructure import MoleculeData
from .logging import setup_logger
from .params import DIGILEN
from .utilities import check_for_float, print, t2x, Factory

logger = setup_logger(__name__)


class EnsembleData:
    """
    Class to store conformer rotamer ensembles for use in CENSO.
    """

<<<<<<< HEAD
    def __init__(self):
        """
        Setup an EnsembleData object. Conformers can be read using read_input.
        """
        # contains run-specific info
=======
    def __init__(self, input_file: str = None):
        """
        Setup an EnsembleData object, which contains a list of conformers, read from
        input_file. If input_file is not passed here, conformers can be read using
        read_input.

        Args:
            input_file (str, optional): Path to the ensemble input file. Defaults to None.
            If this is provided, the charge and unpaired electron count will be assumed to be 0 and all conformers will be read from the input file.
        """
        # contains run-specific info that may change during runtime
>>>>>>> ee1c598b
        # initialized in EnsembleData.read_input
        self.runinfo = {
            "charge": None,
            "unpaired": None,
        }

        # stores the conformers with all info
        # NOTE: this is deliberately chosen to be a list since lists are ordered
        self.__conformers: list[MoleculeData] = []

        # stores the conformers which were sorted out
        self.rem: list[MoleculeData] = []

        # A list containing all part references in order of execution or loading
        self.results = []
<<<<<<< HEAD
=======

        if input_file is not None:
            self.read_input(input_file, charge=0, unpaired=0)
>>>>>>> ee1c598b

    @property
    def conformers(self):
        """
        Returns the conformers list. Includes a check wether there are any conformers left.
        """
        # TODO - no checks for now
        return self.__conformers

    @conformers.setter
    def conformers(self, confs):
        assert all(isinstance(conf, MoleculeData) for conf in confs)
        self.__conformers = confs

    def read_output(self, outpath: str) -> None:
        """
        Read json output file of a previous execution. Will try to load data into current conformer ensemble, matching
        based on names. If a conformer name does not exist in the current ensemble it will be ignored. If a conformer
        does not exist in the output data RuntimeError will be raised.

        Args:
            outpath (str): Path to the output file.

        Returns:
            None
        """

        with open(outpath, "r") as file:
            data = json.load(file)

        # Check if all conformers from the current ensemble are also found in the output data
        if not all(conf.name in data["results"] for conf in self.conformers):
            raise RuntimeError(
                "Not all conformers from the current ensemble are found in the output data."
            )

        # Create a part instance and load in the results
        part = Factory.create(data["partname"], self)
        part.data.update(data)

        logger.info(f"Reloaded results from {outpath}.")

        self.results.append(part)

    def read_input(
        self,
        input_path: str,
<<<<<<< HEAD
        charge: int = 0,
        unpaired: int = 0,
=======
        charge: int = None,
        unpaired: int = None,
>>>>>>> ee1c598b
        nconf: int = None,
        append: bool = False,
    ) -> None:
        """
        Read ensemble input file. Should be a file in xyz-file format with all the conformers in consecutive order.

        Args:
            input_path (str): Path to the ensemble input file.
<<<<<<< HEAD
            charge (int, optional): Charge of the system. Defaults to 0.
            unpaired (int, optional): Number of unpaired electrons. Defaults to 0.
=======
            charge (int, optional): Charge of the system. Defaults to None. Overwrites preexisting values.
            unpaired (int, optional): Number of unpaired electrons. Defaults to None. Overwrites preexisting values.
>>>>>>> ee1c598b
            nconf (int, optional): Number of conformers to consider. Defaults to None, so all conformers are read.
            append (bool, optional): If True, the conformers will be appended to the existing ensemble. Defaults to False.

        Returns:
            None
        """
        # If $coord in file => tm format, needs to be converted to xyz
        with open(input_path, "r") as inp:
            lines = inp.readlines()
            if any("$coord" in line for line in lines):
                _, nat, input_path = t2x(
                    input_path, writexyz=True, outfile="converted.xyz"
                )
            else:
                nat = int(lines[0].split()[0])

        # Set charge and unpaired via funtion args
        self.runinfo["charge"] = charge
        self.runinfo["unpaired"] = unpaired

        confs = self.__setup_conformers(input_path)
        if len(confs) == 0:
            logger.warning("Input file is empty!")

<<<<<<< HEAD
=======
        confs = self.__setup_conformers(input_path)
        if len(confs) == 0:
            logger.warning("Input file is empty!")

>>>>>>> ee1c598b
        if nconf is None:
            nconf = len(confs)

        if append:
<<<<<<< HEAD
            self.conformers.extend(confs[:nconf])
=======
            self.conformers.append(confs[:nconf])
>>>>>>> ee1c598b
        else:
            self.conformers = confs[:nconf]

        try:
            self.conformers.sort(key=lambda x: x.xtb_energy)
        except TypeError:
            # Only sort if all conformers have a defined precalculated energy
            pass

        # Print information about read ensemble
        print(
            f"Read {len(self.conformers)} conformers.\n",
            "Number of atoms:".ljust(DIGILEN // 2, " ") + f"{nat}" + "\n",
            "Charge:".ljust(DIGILEN // 2, " ") + f"{self.runinfo['charge']}" + "\n",
            "Unpaired electrons:".ljust(DIGILEN // 2, " ")
            + f"{self.runinfo['unpaired']}"
            + "\n",
            sep="",
        )

    def __setup_conformers(self, input_path: str) -> list[MoleculeData]:
        """
        open ensemble input
        split into conformers
        create MoleculeData objects out of coord input
        read out energy from xyz file if possible
        In principle this can also read xyz-files with molecules of different sizes.

        Args:
            input_path (str): Path to the ensemble input file.

        Returns:
            list[MoleculeData]: A list of MoleculeData objects.
        """
        # open ensemble input
        with open(input_path, "r") as file:
            lines = file.readlines()

        # Get rid of unnecessary empty lines
        # Basically this filters out all only-whitespace lines except the comment lines after the number of atoms is declared
        lines = list(
            filter(
                lambda line: not (
                    bool(re.match(r"^\s*$", line))  # matches only whitespace chars
                    and len(lines[lines.index(line) - 1].split()) != 1
                ),
                lines,
            )
        )

        # assuming consecutive xyz-file format
        # (every conf geometry is separated by a line with split length of 4 followed by a line of split length 1)
        #
        # 14                               <-- split_index refers to this line (this is line 0 for the first conf)
        # CONF12 -22.521386
        # H x.xxxxxxxx x.xxxxxxx x.xxxxxx
        # ...
        split_indices = [
            i
            for i in range(len(lines))
            if i == 0 or (len(lines[i].split()) == 1 and len(lines[i - 1].split()) == 4)
        ]

        conformers = []
        for i, split_index in enumerate(split_indices):
            # Check whether the names are stored in the ensemble file,
            # use those if possible because of crest rotamer files
            if "CONF" in lines[split_index + 1]:
                confname = next(
                    s for s in lines[split_index + 1].split() if "CONF" in s
                )
            else:
                # Start counting from 1
                confname = f"CONF{i + 1}"

            # Determine end of geometry definition for this conf
            # which is either the next conf definition or EOF
            conf_end_index = (
                split_indices[i + 1] if i + 1 < len(split_indices) else len(lines)
            )

            # Create a new conformer object and append it to the ensemble
            conformers.append(
                MoleculeData(
                    confname,
                    lines[split_index + 2 : conf_end_index],
                )
            )

            # get precalculated energies if possible
            # precalculated energy set to 0.0 if it cannot be found
            conformers[i].xtb_energy = check_for_float(lines[split_index + 1]) or 0.0

        return conformers

    def remove_conformers(self, confnames: list[str]) -> None:
        """
        Remove the conformers with the names listed in 'confnames' from further consideration.
        The removed conformers will be stored in self.rem.

        Args:
            confnames (list[str]): A list of conformer names.

        Returns:
            None
        """
        if len(confnames) > 0:
            for confname in confnames:
                # Skip any non-str items
                if not isinstance(confname, str):
                    logger.warning(
                        f"Cannot remove {confname} from ensemble (invalid type)."
                    )
                    continue

                remove = next((c for c in self.conformers if c.name == confname), None)

                if remove is not None:
                    # pop item from conformers and insert this item at index 0 in rem
                    self.rem.insert(
                        0, self.conformers.pop(self.conformers.index(remove))
                    )

                    # Log removed conformers
                    logger.debug(f"Removed {remove.name}.")
                else:
                    logger.warning(
                        f"Cannot remove {confname} from ensemble (not found)."
                    )

    def dump(self, filename: str) -> None:
        """
        dump the conformers to a file
        """
        with open(os.path.join(f"{os.getcwd()}", f"{filename}.xyz"), "w") as file:
            for conf in self.conformers:
                file.writelines(conf.geom.toxyz())<|MERGE_RESOLUTION|>--- conflicted
+++ resolved
@@ -6,10 +6,6 @@
 import os
 import re
 import json
-<<<<<<< HEAD
-from collections import abc
-=======
->>>>>>> ee1c598b
 
 from .datastructure import MoleculeData
 from .logging import setup_logger
@@ -24,25 +20,11 @@
     Class to store conformer rotamer ensembles for use in CENSO.
     """
 
-<<<<<<< HEAD
     def __init__(self):
         """
         Setup an EnsembleData object. Conformers can be read using read_input.
         """
         # contains run-specific info
-=======
-    def __init__(self, input_file: str = None):
-        """
-        Setup an EnsembleData object, which contains a list of conformers, read from
-        input_file. If input_file is not passed here, conformers can be read using
-        read_input.
-
-        Args:
-            input_file (str, optional): Path to the ensemble input file. Defaults to None.
-            If this is provided, the charge and unpaired electron count will be assumed to be 0 and all conformers will be read from the input file.
-        """
-        # contains run-specific info that may change during runtime
->>>>>>> ee1c598b
         # initialized in EnsembleData.read_input
         self.runinfo = {
             "charge": None,
@@ -58,12 +40,6 @@
 
         # A list containing all part references in order of execution or loading
         self.results = []
-<<<<<<< HEAD
-=======
-
-        if input_file is not None:
-            self.read_input(input_file, charge=0, unpaired=0)
->>>>>>> ee1c598b
 
     @property
     def conformers(self):
@@ -111,13 +87,8 @@
     def read_input(
         self,
         input_path: str,
-<<<<<<< HEAD
         charge: int = 0,
         unpaired: int = 0,
-=======
-        charge: int = None,
-        unpaired: int = None,
->>>>>>> ee1c598b
         nconf: int = None,
         append: bool = False,
     ) -> None:
@@ -126,13 +97,8 @@
 
         Args:
             input_path (str): Path to the ensemble input file.
-<<<<<<< HEAD
             charge (int, optional): Charge of the system. Defaults to 0.
             unpaired (int, optional): Number of unpaired electrons. Defaults to 0.
-=======
-            charge (int, optional): Charge of the system. Defaults to None. Overwrites preexisting values.
-            unpaired (int, optional): Number of unpaired electrons. Defaults to None. Overwrites preexisting values.
->>>>>>> ee1c598b
             nconf (int, optional): Number of conformers to consider. Defaults to None, so all conformers are read.
             append (bool, optional): If True, the conformers will be appended to the existing ensemble. Defaults to False.
 
@@ -157,22 +123,11 @@
         if len(confs) == 0:
             logger.warning("Input file is empty!")
 
-<<<<<<< HEAD
-=======
-        confs = self.__setup_conformers(input_path)
-        if len(confs) == 0:
-            logger.warning("Input file is empty!")
-
->>>>>>> ee1c598b
         if nconf is None:
             nconf = len(confs)
 
         if append:
-<<<<<<< HEAD
             self.conformers.extend(confs[:nconf])
-=======
-            self.conformers.append(confs[:nconf])
->>>>>>> ee1c598b
         else:
             self.conformers = confs[:nconf]
 
