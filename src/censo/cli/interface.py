import os
import shutil
import sys
from os import getcwd
from argparse import ArgumentError
from datetime import timedelta

from .cml_parser import parse
from ..configuration import configure, override_rc
from ..ensembledata import EnsembleData
from ..ensembleopt import Prescreening, Screening, Optimization, Refinement
from ..part import CensoPart
from ..properties import NMR, UVVis
from ..params import __version__, Config
from ..utilities import print
from ..logging import setup_logger, set_loglevel

logger = setup_logger(__name__)


def entry_point(argv: list[str] | None = None) -> int:
    """
    Console entry point to execute CENSO from the command line.
    """
    try:
        args = parse(argv=argv)
    except ArgumentError as e:
        print(e.message)
        return 1
    except SystemExit:
        return 0

    if not any(vars(args).values()):
        print("CENSO needs at least one argument!")
        return 1

    # Print program call
    # FIXME - what happens here? argv is always none, yet it is parsed above without problems?
    print("CALL: " + " ".join(arg for arg in sys.argv))

    ensemble = startup(args)
    if ensemble is None:
        return 0

    # Print general settings once
    CensoPart(ensemble)

    run = filter(
        lambda x: x.get_settings()["run"],
        [Prescreening, Screening, Optimization, Refinement, NMR, UVVis],
    )

    time = 0.0
    for part in run:
        res, runtime = part.run(ensemble)
        print(f"Ran {res.name} in {runtime:.2f} seconds!")
        time += runtime

    time = timedelta(seconds=int(time))
    hours, r = divmod(time.seconds, 3600)
    minutes, seconds = divmod(r, 60)
    if time.days:
        hours += time.days * 24

    print(f"\nRan CENSO in {hours:02d}:{minutes:02d}:{seconds:02d}")

    print("\nCENSO all done!")
    return 0


# sets up a ensemble object for you using the given cml arguments and censorc
def startup(args) -> EnsembleData | None:
    # get most important infos for current run
    cwd = getcwd()

    # run actions for which no complete setup is needed
    if args.version:
        print(__version__)
        return None
    elif args.cleanup:
        cleanup_run(cwd)
        print("Removed files and going to exit!")
        return None
    elif args.cleanup_all:
        cleanup_run(cwd, complete=True)
        print("Removed files and going to exit!")
        return None
    elif args.writeconfig:
        configure(rcpath=cwd, create_new=True)
        return None
    elif args.inprcpath is not None:
        configure(args.inprcpath)

    if args.loglevel:
        set_loglevel(args.loglevel)

    # Override settings with command line arguments
    override_rc(args)

    # initialize ensemble, constructor get runinfo from args
    ensemble = EnsembleData()

    # read input and setup conformers
    ensemble.read_input(
        args.inp, charge=args.charge, unpaired=args.unpaired, nconf=args.nconf
    )

    # if data should be reloaded, do it here
    if args.reload:
        for filename in args.reload:
            ensemble.read_output(os.path.join(cwd, filename))

    # Set multiprocessing variables
    if args.maxcores:
        Config.NCORES = args.maxcores

    if args.omp:
        Config.OMP = args.omp

<<<<<<< HEAD
    if args.ompmin:
        Config.OMPMIN = args.ompmin
=======
    # if data should be reloaded, do it here
    if args.reload:
        for filename in args.reload:
            ensemble.read_output(os.path.join(cwd, filename))
>>>>>>> 9d7a9638

    # END of setup
    # -> ensemble.conformers contains all conformers with their info from input (sorted by CREST energy if possible)
    # -> output data is reloaded if wanted

    return ensemble


def cleanup_run(cwd, complete=False):
    """
    Delete all unneeded files.
    """

    # files containing these patterns are deleted
    to_delete = [
        "censo.log",
        "0_PRESCREENING",
        "1_SCREENING",
        "2_OPTIMIZATION",
        "3_REFINEMENT",
        "4_NMR",
        "6_UVVIS",
    ]

    if complete:
        print(
            "Removing ALL files generated by previous CENSO runs, including ensembles!"
        )

    print(
        f"Be aware that files in {cwd} and subdirectories with names containing the following substrings "
        f"will be deleted:"
    )
    for sub in to_delete:
        print(sub)

    print("Do you wish to continue?")
    print("Please type 'yes' or 'no':")

    ui = input()
    if ui.strip().lower() not in ["yes", "y"]:
        print("Aborting cleanup!")
        sys.exit(0)

    # iterate over files in cwd and subdirs recursively and remove them if to delete
    for subdir, dirs, files in os.walk(cwd):
        if any(s in subdir for s in to_delete):
            print(f"Removing: {subdir}")
            shutil.rmtree(subdir)
        for file in files:
            if any(s in file for s in to_delete) and (
                complete or "ensemble" not in file
            ):
                print(f"Removing: {file}")
                os.remove(os.path.join(subdir, file))<|MERGE_RESOLUTION|>--- conflicted
+++ resolved
@@ -117,15 +117,13 @@
     if args.omp:
         Config.OMP = args.omp
 
-<<<<<<< HEAD
     if args.ompmin:
         Config.OMPMIN = args.ompmin
-=======
+
     # if data should be reloaded, do it here
     if args.reload:
         for filename in args.reload:
             ensemble.read_output(os.path.join(cwd, filename))
->>>>>>> 9d7a9638
 
     # END of setup
     # -> ensemble.conformers contains all conformers with their info from input (sorted by CREST energy if possible)
