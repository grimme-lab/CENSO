import os
import shutil
import sys
from os import getcwd
from argparse import ArgumentError

from .cml_parser import parse
from ..configuration import configure, override_rc
from ..ensembledata import EnsembleData
from ..ensembleopt import Prescreening, Screening, Optimization
<<<<<<< HEAD
=======
from ..properties import NMR
>>>>>>> b0625bb8
from ..params import DESCR, __version__
from ..utilities import print, setup_logger

logger = setup_logger(__name__)


def entry_point(argv: list[str] | None = None) -> int:
    """
    Console entry point to execute CENSO from the command line.
    """
    try:
        args = parse(DESCR, argv)
    except ArgumentError as e:
        print(e.message)
        return 1
    except SystemExit:
        return 0

    if not any(vars(args).values()):
        print("CENSO needs at least one argument!")
        return 1

    ensemble = startup(args)
    if ensemble is None:
        return 0

    run = filter(
        lambda x: x.get_settings()["run"],
<<<<<<< HEAD
        [Prescreening, Screening, Optimization],
=======
        [Prescreening, Screening, Optimization, NMR],
>>>>>>> b0625bb8
    )

    for part in run:
        tmp = part(ensemble)
        print(f"Ran {tmp._name} in {tmp.run()} seconds!")

    print("\nCENSO all done!")
    return 0


# sets up a ensemble object for you using the given cml arguments and censorc
def startup(args) -> EnsembleData | None:
    # get most important infos for current run
    cwd = getcwd()

    # run actions for which no complete setup is needed
    if args.version:
        print(__version__)
        return None
    elif args.cleanup:
        cleanup_run(cwd)
        print("Removed files and going to exit!")
        return None
    elif args.cleanup_all:
        cleanup_run(cwd, complete=True)
        print("Removed files and going to exit!")
        return None
    elif args.writeconfig:
        configure(rcpath=cwd, create_new=True)
        return None
    elif args.inprcpath is not None:
        configure(args.inprcpath)

    # Override settings with command line arguments
    override_rc(args)

    # initialize ensemble, constructor get runinfo from args
    ensemble = EnsembleData(cwd, args=args)

    # read input and setup conformers
    ensemble.read_input(args.inp)

    # END of setup
    # -> ensemble.conformers contains all conformers with their info from input (sorted by CREST energy if possible)

    return ensemble


def cleanup_run(cwd, complete=False):
    """
    Delete all unneeded files.
    """

    # files containing these patterns are deleted
    to_delete = [
        "enso.json.",
        "enso_ensemble_part1.xyz.",
        "enso_ensemble_part2.xyz.",
        "enso_ensemble_part3.xyz.",
        "a3mat.tmp",
        "a2mat.tmp",
        "amat.tmp",
        "censo.log",
    ]

    # remove conformer_rotamer_check folder if complete cleanup
    if complete:
        print("Cleaning up the directory from ALL unneeded files!")
        to_delete[0] = "enso.json"
        if os.path.isdir(os.path.join(cwd, "conformer_rotamer_check")):
            print("Removing conformer_rotamer_check")
            shutil.rmtree(os.path.join(cwd, "conformer_rotamer_check"))
    else:
        print("Cleaning up the directory from unneeded files!")

    print(
        f"Be aware that files in {cwd} and subdirectories with names containing the following substrings "
        f"will be deleted:"
    )
    for sub in to_delete:
        print(sub)

    print("Do you wish to continue?")
    print("Please type 'yes' or 'no':")

    ui = input()
    if ui.strip().lower() not in ["yes", "y"]:
        print("Aborting cleanup!")
        sys.exit(0)

    # iterate over files in cwd and subdirs recursively and remove them if to delete
    deleted = 0
    for subdir, dirs, files in os.walk(cwd):
        for file in files:
            if any([s in file for s in to_delete]) and int(file.split(".")[2]) > 1:
                print(f"Removing: {file}")
                os.remove(os.path.join(subdir, file))
                deleted += os.path.getsize(os.path.join(subdir, file))

    print(f"Removed {deleted / (1024 * 1024): .2f} MB")<|MERGE_RESOLUTION|>--- conflicted
+++ resolved
@@ -8,10 +8,7 @@
 from ..configuration import configure, override_rc
 from ..ensembledata import EnsembleData
 from ..ensembleopt import Prescreening, Screening, Optimization
-<<<<<<< HEAD
-=======
 from ..properties import NMR
->>>>>>> b0625bb8
 from ..params import DESCR, __version__
 from ..utilities import print, setup_logger
 
@@ -40,11 +37,7 @@
 
     run = filter(
         lambda x: x.get_settings()["run"],
-<<<<<<< HEAD
-        [Prescreening, Screening, Optimization],
-=======
         [Prescreening, Screening, Optimization, NMR],
->>>>>>> b0625bb8
     )
 
     for part in run:
