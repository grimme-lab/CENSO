import os
import shutil
import configparser
from argparse import Namespace

from .params import CENSORCNAME, load_dbs, ASSETS_PATH, USER_ASSETS_PATH
from .qm_processor import QmProc
from .utilities import DfaHelper

parts = {}


def configure(rcpath: str = None, create_new: bool = False):
    """
    Configures the application based on the provided configuration file path.
    If no configuration file path is provided, it searches for the default configuration file.
    If no configuration file is found, it creates a new one with default settings.
    """
    # Try to find the .censo2rc in the user's home directory if no configuration file path is provided
    if rcpath is None:
        censorc_path = find_rcfile()
    else:
        if not os.path.isfile(rcpath) and not create_new:
            raise FileNotFoundError(
                f"No configuration file found at {rcpath}.")
        else:
            censorc_path = rcpath

    # TODO - Set up the logger

    # Set up the DFAHelper
    DfaHelper.set_dfa_dict(os.path.join(
        ASSETS_PATH, "censo_dfa_settings.json"))

    # Load the lookup tables from the assets directory
    load_dbs()

    # map the part names to their respective classes
    # NOTE: the DFAHelper and the databases should be setup before the parts are imported,
    # otherwise there will be errors in the CensoPart._options
    from .part import CensoPart
    from .ensembleopt import Prescreening, Screening, Optimization
<<<<<<< HEAD
=======
    from .properties import NMR
>>>>>>> b0625bb8

    global parts
    parts = {
        "prescreening": Prescreening,
        "screening": Screening,
        "optimization": Optimization,
<<<<<<< HEAD
=======
        "nmr": NMR,
>>>>>>> b0625bb8
    }

    # If no configuration file is found, create a new one and configure parts with default settings
    if censorc_path is None:
        censorc_path = os.path.join(os.path.expanduser("~"), CENSORCNAME)
        write_rcfile(censorc_path)
    # if explicitely set to create a new configuration file, do so
    elif create_new:
        censorc_path = os.path.join(rcpath, "censo2rc_NEW")
        write_rcfile(censorc_path)
    # Otherwise, read the configuration file and configure the parts with the settings from it
    else:
        settings_dict = read_rcfile(censorc_path)

        # first set general settings
        CensoPart.set_general_settings(settings_dict["general"])

        # set settings for each part
        for section, settings in settings_dict.items():
            if section in parts.keys():
                parts[section].set_settings(settings)
            # NOTE: if section is not in the parts names, it will be ignored

    # Update the paths for the processors
    paths = read_rcfile(censorc_path)["paths"]
    QmProc._paths.update(paths)

    # create user assets folder if it does not exist
    if not os.path.isdir(USER_ASSETS_PATH):
        os.mkdir(USER_ASSETS_PATH)


def read_rcfile(path: str) -> dict[str, dict[str, any]]:
    """
    Read from config data from file located at 'path'
    """
    # read config file
    parser: configparser.ConfigParser = configparser.ConfigParser()
    with open(path, "r") as file:
        parser.read_file(file)

    returndict = {section: dict(parser[section])
                  for section in parser.sections()}
    return returndict


def write_rcfile(path: str) -> None:
    """
    write new configuration file with default settings into file at 'path'
    also reads program paths from preexisting configuration file or tries to determine the paths automatically
    """
    # what to do if there is an existing configuration file
    external_paths = None
    if os.path.isfile(path):
        print(
            f"An existing configuration file has been found at {path}.\n",
            f"Renaming existing file to {CENSORCNAME}_OLD.\n",
        )
        # Read program paths from the existing configuration file
        print("Reading program paths from existing configuration file ...")
        external_paths = read_program_paths(path)

        # Rename existing file
        os.rename(path, f"{path}_OLD")

    with open(path, "w", newline=None) as rcfile:
        parser = configparser.ConfigParser()

        # collect all default settings from parts and feed them into the parser
        global parts
        from .part import CensoPart

        parts["general"] = CensoPart
        parser.read_dict(
            {
                partname: {
                    settingname: setting["default"]
                    for settingname, setting in part.get_options().items()
                }
                for partname, part in parts.items()
            }
        )

        # Try to get paths from 'which'
        if external_paths is None:
            print("Trying to determine program paths automatically ...")
            external_paths = find_program_paths()

        parser["paths"] = external_paths

        print(f"Writing new configuration file to {path} ...")
        parser.write(rcfile)

    print(
        f"\nA new configuration file was written into {path}.\n"
        "You should adjust the settings to your needs and set the program paths.\n"
        "Right now the settings are at their default values.\n"
    )

    if CENSORCNAME not in path:
        print(
            f"Additionally make sure that the file name is '{CENSORCNAME}'.\n"
            f"Currently it is '{os.path.split(path)[-1]}'.\n"
        )


def read_program_paths(path: str) -> dict[str, str] | None:
    """
    Read program paths from the configuration file at 'path'
    """
    with open(path, "r") as inp:
        parser = configparser.ConfigParser()
        parser.read_file(inp)

    try:
        return dict(parser["paths"])
    except KeyError:
        print(f"WARNING: No paths found in {path}")
        return None


def find_program_paths() -> dict[str, str]:
    """
    Try to determine program paths automatically
    """
    # TODO - for now only the most important ones are implemented
    mapping = {
        "orcapath": "orca",
        "xtbpath": "xtb",
        "crestpath": "crest",
        "cosmorssetup": None,
        "dbpath": None,
        "cosmothermversion": None,
        "mpshiftpath": None,
        "escfpath": None,
    }
    paths = {}

    for pathname, program in mapping.items():
        if program is not None:
            path = shutil.which(program)
        else:
            path = None

        if path is not None:
            paths[pathname] = path
        else:
            paths[pathname] = ""

    # if orca was found try to determine orca version from the path (kinda hacky)
    if paths["orcapath"] != "":
        try:
            paths["orcaversion"] = (
                paths["orcapath"].split(os.sep)[-2][5:10].replace("_", ".")
            )
        except Exception:
            paths["orcaversion"] = ""

    return paths


def find_rcfile() -> str | None:
    """
    check for existing .censorc2 in $home dir
    """

    rcpath = None
    # check for .censorc in $home
    if os.path.isfile(os.path.join(os.path.expanduser("~"), CENSORCNAME)):
        rcpath = os.path.join(os.path.expanduser("~"), CENSORCNAME)

    return rcpath


def override_rc(args: Namespace) -> None:
    """
    Override the settings from the rcfile (or default settings) with settings from the command line.

    Args:
        args(Namespace): Namespace generated by command line parser.

    Returns:
        None
    """
    # Override general and part specific settings
    # TODO - might be made nicer by using the argument groups?
    global parts
    from .part import CensoPart

    for part in list(parts.values()) + [CensoPart]:
        part_settings = part.get_settings()
        for setting in part_settings.keys():
            if getattr(args, setting, None) is not None:
                part.set_setting(setting, getattr(args, setting))


# __settings_options = {
# "refinement": {
#     "threshold": {
#         "default": 90.0,
#         "range": [
#             0.1,
#             99.9
#         ]
#     },
#     "prog": {
#         "default": "orca",
#         "options": PROGS
#     },
#     "func": {
#         "default": "wb97x-v",
#         "options": dfa_settings.find_func("refinement")
#     },
#     "basis": {
#         "default": "def2-TZVPP",
#         "options": basis_sets
#     },
#     "smgsolv": {
#         "default": "smd",
#         "options": gsolv_mods
#     },
#     "gfnv": {
#         "default": "gfn2",
#         "options": GFNOPTIONS
#     },
#     "grid": {
#         "default": "high+",
#         "options": GRIDOPTIONS
#     },
#     "run": {
#         "default": False
#     },
#     "gcp": {
#         "default": True
#     }
# },
# "nmr": {
#     "resonance_frequency": {
#         "default": 300.0,
#         "range": [
#             150.0,
#             1000.0
#         ]
#     },
#     "prog4_j": {
#         "default": "tm",
#         "options": PROGS
#     },
#     "func_j": {
#         "default": "pbe0-d4",
#         "options": []
#     },
#     "basis_j": {
#         "default": "def2-TZVP",
#         "options": basis_sets
#     },
#     "sm4_j": {
#         "default": "smd",
#         "options": solv_mods
#     },
#     "prog4_s": {
#         "default": "tm",
#         "options": PROGS
#     },
#     "func_s": {
#         "default": "pbe0-d4",
#         "options": []
#     },
#     "basis_s": {
#         "default": "def2-TZVP",
#         "options": basis_sets
#     },
#     "sm4_s": {
#         "default": "smd",
#         "options": solv_mods
#     },
#     "h_ref": {
#         "default": "TMS",
#         "options": [
#             "TMS"
#         ]
#     },
#     "c_ref": {
#         "default": "TMS",
#         "options": [
#             "TMS"
#         ]
#     },
#     "f_ref": {
#         "default": "CFCl3",
#         "options": [
#             "CFCl3"
#         ]
#     },
#     "si_ref": {
#         "default": "TMS",
#         "options": [
#             "TMS"
#         ]
#     },
#     "p_ref": {
#         "default": "TMP",
#         "options": [
#             "TMP",
#             "PH3"
#         ]
#     },
#     "run": {
#         "default": False
#     },
#     "couplings": {
#         "default": True
#     },
#     "shieldings": {
#         "default": True
#     },
#     "h_active": {
#         "default": True
#     },
#     "c_active": {
#         "default": True
#     },
#     "f_active": {
#         "default": False
#     },
#     "si_active": {
#         "default": False
#     },
#     "p_active": {
#         "default": False
#     }
# },
# "optrot": {
#     "func": {
#         "default": "pbe-d4",
#         "options": dfa_settings.find_func("optrot")
#     },
#     "func_or_scf": {
#         "default": "r2scan-3c",
#         "options": []
#     },
#     "basis": {
#         "default": "def2-SVPD",
#         "options": basis_sets
#     },
#     "prog": {
#         "default": "orca",
#         "options": [
#             "orca"
#         ]
#     },
#     "run": {
#         "default": False
#     },
#     "freq_or": {
#         "default": [
#             598.0
#         ]
#     }
# },
# "uvvis": {
#     "nroots": {
#         "default": 20,
#         "range": [
#             1,
#             100
#         ]
#     },
#     "sigma": {
#         "default": 0.1,
#         "range": [
#             0.1,
#             1.0
#         ]
#     },
#     "run": {
#         "default": False
#     }
# },
# }<|MERGE_RESOLUTION|>--- conflicted
+++ resolved
@@ -40,20 +40,14 @@
     # otherwise there will be errors in the CensoPart._options
     from .part import CensoPart
     from .ensembleopt import Prescreening, Screening, Optimization
-<<<<<<< HEAD
-=======
     from .properties import NMR
->>>>>>> b0625bb8
 
     global parts
     parts = {
         "prescreening": Prescreening,
         "screening": Screening,
         "optimization": Optimization,
-<<<<<<< HEAD
-=======
         "nmr": NMR,
->>>>>>> b0625bb8
     }
 
     # If no configuration file is found, create a new one and configure parts with default settings
