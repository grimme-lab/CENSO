--- conflicted
+++ resolved
@@ -119,113 +119,8 @@
 BOHR2ANG = 0.52917721067
 PLANCK = 6.62607015e-34
 C = 2.998e8
-WARNLEN = max([len(i) for i in ["WARNING:", "ERROR:", "INFORMATION:"]]) + 1
-
-<<<<<<< HEAD
-=======
-ASSETS_PATH = __file__.replace("params.py", "assets")
-
-USER_ASSETS_PATH = os.path.join(os.path.expanduser("~"), ".censo2_assets")
-
-PROGS = ("orca", "tm")
-
-SOLV_MODS: dict[str, tuple] = {
-    "orca": ("cpcm", "smd"),
-    "tm": ("cosmo", "dcosmors", "cosmors", "cosmors-fine"),
-    "xtb": ("alpb", "gbsa"),
-}
-
-GRIDOPTIONS = (
-    "low",
-    "low+",
-    "high",
-    "high+",
-)
-
-GFNOPTIONS = (
-    "gfnff",
-    "gfn1",
-    "gfn2",
-)
-
-CENSORCNAME = ".censo2rc"
-
-OMPMIN = 4
-
-OMPMAX = 32
-
-COSMORS_PARAM = {
-    "12-normal": "BP_TZVP_C30_1201.ctd",
-    "13-normal": "BP_TZVP_C30_1301.ctd",
-    "14-normal": "BP_TZVP_C30_1401.ctd",
-    "15-normal": "BP_TZVP_C30_1501.ctd",
-    "16-normal": "BP_TZVP_C30_1601.ctd",
-    "17-normal": "BP_TZVP_C30_1701.ctd",
-    "18-normal": "BP_TZVP_18.ctd",
-    "19-normal": "BP_TZVP_19.ctd",
-    "12-fine": "BP_TZVPD_FINE_HB2012_C30_1201.ctd",
-    "13-fine": "BP_TZVPD_FINE_HB2012_C30_1301.ctd",
-    "14-fine": "BP_TZVPD_FINE_C30_1401.ctd",
-    "15-fine": "BP_TZVPD_FINE_C30_1501.ctd",
-    "16-fine": "BP_TZVPD_FINE_C30_1601.ctd",
-    "17-fine": "BP_TZVPD_FINE_C30_1701.ctd",
-    "18-fine": "BP_TZVPD_FINE_18.ctd",
-    "19-fine": "BP_TZVPD_FINE_19.ctd",
-}
-
-# qm_prepinfo: grid and scfconv settings for ORCA and TM
-qm_prepinfo = {
-    "orca": {
-        "low": ["grid4 nofinalgrid", "loosescf"],
-        "low+": ["grid4 nofinalgrid", "scfconv6"],
-        "high": ["grid4 nofinalgrid", "scfconv7"],
-        "high+": ["grid5 nofinalgrid", "scfconv7"],
-    },
-    "tm": {
-        "low": ["-grid", "m3", "-scfconv", "6"],
-        "low+": ["-grid", "m4", "-scfconv", "6"],
-        "high": ["-grid", "m4", "-scfconv", "7"],
-        "high+": ["-grid", "m5", "-scfconv", "7"],
-    },
-}
-
-# rotational entropy from symmetry
-# https://cccbdb.nist.gov/thermo.asp
-rot_sym_num = {
-    "c1": 1,
-    "ci": 1,
-    "cs": 1,
-    "c2": 2,
-    "c3": 3,
-    "c4": 4,
-    "c5": 5,
-    "c6": 6,
-    "c7": 7,
-    "c8": 8,
-    "c9": 9,
-    "c10": 10,
-    "c11": 11,
-    "s4": 2,
-    "s6": 3,
-    "s8": 4,
-    "d2": 4,
-    "d3": 6,
-    "d4": 8,
-    "d5": 10,
-    "d6": 12,
-    "d7": 14,
-    "d8": 16,
-    "d9": 18,
-    "d10": 20,
-    "t": 12,
-    "th": 12,
-    "td": 12,
-    "o": 24,
-    "oh": 24,
-    "ih": 60,
-}
-
->>>>>>> a77f2d5d
+WARNLEN = max(len(i) for i in ["WARNING:", "ERROR:", "INFORMATION:"]) + 1
+
 si_bib = {
     "tm": [
         r"@misc{TURBOMOLE,",
