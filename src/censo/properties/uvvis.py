--- conflicted
+++ resolved
@@ -165,11 +165,7 @@
         # eps is a list of tuples that contain each excitation wavelength with the respective epsilon_max
         eps = []
         for conf in self._ensemble.conformers:
-<<<<<<< HEAD
-            for excitation in conf.results[self.name]["uvvis"]["excitations"]:
-=======
             for excitation in self.data["results"][conf.name]["excitations"]:
->>>>>>> ee1c598b
                 epsilon_max = (
                     self.data["results"][conf.name]["bmw"] * excitation["osc_str"]
                 )
